--- conflicted
+++ resolved
@@ -950,7 +950,6 @@
 
         """
         target = request.POST.get('target', None)
-<<<<<<< HEAD
         position = request.POST.get('position', 0)
         site_id = request.POST.get('site', None)
 
@@ -958,11 +957,6 @@
             position = int(position)
         except (TypeError, ValueError):
             position = 0
-=======
-        position = request.POST.get('position', None)
-        if target is None or position is None:
-            return HttpResponseRedirect(admin_reverse('cms_page_change', args=(page_id,)))
->>>>>>> ad51df7b
 
         try:
             page = self.model.objects.get(pk=page_id)
@@ -1139,7 +1133,6 @@
             else:
                 # But, just in case...
                 try:
-<<<<<<< HEAD
                     tb_target = target.get_children().filter(
                         publisher_is_draft=True, site=site)[position]
                     tb_position = "left"
@@ -1154,21 +1147,6 @@
         except ValidationError:
             exc = sys.exc_info()[1]
             return jsonify_request(HttpResponseBadRequest(exc.messages))
-=======
-                    permissions = request.GET.get('copy_permissions', False)
-                    if not permissions:
-                        permissions = request.POST.get('copy_permissions', False)
-                    kwargs = {
-                        'copy_permissions': permissions,
-                    }
-                    page.copy_page(target, site, position, **kwargs)
-                    return jsonify_request(HttpResponse("ok"))
-                except ValidationError:
-                    exc = sys.exc_info()[1]
-                    return jsonify_request(HttpResponseBadRequest(exc.messages))
-        context.update(extra_context or {})
-        return HttpResponseRedirect(admin_reverse('cms_page_changelist'))
->>>>>>> ad51df7b
 
     @require_POST
     @transaction.atomic
