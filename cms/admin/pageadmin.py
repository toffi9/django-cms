# -*- coding: utf-8 -*-
from distutils.version import LooseVersion
from functools import wraps
import sys
from cms.admin.placeholderadmin import PlaceholderAdmin
from cms.plugin_pool import plugin_pool
from django.contrib.admin.helpers import AdminForm

import django
from django.conf import settings
from django.contrib import admin, messages
from django.contrib.admin.models import LogEntry, CHANGE
from django.contrib.admin.options import IncorrectLookupParameters
from django.contrib.admin.util import get_deleted_objects
from django.contrib.contenttypes.models import ContentType
from django.contrib.sites.models import Site
from django.core.exceptions import PermissionDenied, ObjectDoesNotExist, ValidationError
from django.core.urlresolvers import reverse
from django.db import router, transaction
from django.http import HttpResponseRedirect, HttpResponse, Http404, HttpResponseBadRequest, HttpResponseForbidden
from django.shortcuts import render_to_response, get_object_or_404
from django.template.context import RequestContext
from django.template.defaultfilters import escape
from django.utils.translation import ugettext_lazy as _
from django.utils.decorators import method_decorator
from django.views.decorators.http import require_POST

from cms.utils.conf import get_cms_setting
from cms.utils.compat.dj import force_unicode
from cms.utils.compat.urls import unquote
from cms.utils.helpers import find_placeholder_relation
from cms.admin.change_list import CMSChangeList
from cms.admin.dialog.views import get_copy_dialog
from cms.admin.forms import PageForm, PageTitleForm, AdvancedSettingsForm, PagePermissionForm
from cms.admin.permissionadmin import (PERMISSION_ADMIN_INLINES, PagePermissionInlineAdmin, ViewRestrictionInlineAdmin)
from cms.admin.views import revert_plugins
from cms.models import Page, Title, CMSPlugin, PagePermission, PageModeratorState, EmptyTitle, GlobalPagePermission, \
    titlemodels
from cms.models.managers import PagePermissionsPermissionManager
from cms.utils import helpers, moderator, permissions, get_language_from_request, admin as admin_utils, cms_static_url, copy_plugins
from cms.utils.i18n import get_language_list, get_language_tuple, get_language_object
from cms.utils.page_resolver import is_valid_url
from cms.utils.admin import jsonify_request

from cms.utils.permissions import has_global_page_permission, has_generic_permission
from cms.utils.plugins import current_site

DJANGO_1_4 = LooseVersion(django.get_version()) < LooseVersion('1.5')
require_POST = method_decorator(require_POST)

if 'reversion' in settings.INSTALLED_APPS:
    from reversion.admin import VersionAdmin as ModelAdmin
    from reversion import create_revision
else:  # pragma: no cover
    from django.contrib.admin import ModelAdmin

    class ReversionContext(object):
        def __enter__(self):
            yield

        def __exit__(self, exc_type, exc_val, exc_tb):
            pass

        def __call__(self, func):
            """Allows this revision context to be used as a decorator."""
<<<<<<< HEAD
=======

>>>>>>> c69ac7e8
            @wraps(func)
            def do_revision_context(*args, **kwargs):
                self.__enter__()
                exception = False
                try:
                    try:
                        return func(*args, **kwargs)
                    except:
                        exception = True
                        if not self.__exit__(*sys.exc_info()):
                            raise
                finally:
                    if not exception:
                        self.__exit__(None, None, None)
<<<<<<< HEAD
=======

>>>>>>> c69ac7e8
            return do_revision_context


    def create_revision():
        return ReversionContext()

PUBLISH_COMMENT = "Publish"


class PageAdmin(PlaceholderAdmin, ModelAdmin):
    form = PageForm
    search_fields = ('title_set__slug', 'title_set__title', 'reverse_id')
    revision_form_template = "admin/cms/page/history/revision_header.html"
    recover_form_template = "admin/cms/page/history/recover_header.html"
    add_general_fields = ['title', 'slug', 'language', 'template']
    change_list_template = "admin/cms/page/tree/base.html"
    list_filter = ['published', 'in_navigation', 'template', 'changed_by', 'soft_root']

    inlines = PERMISSION_ADMIN_INLINES

    def get_urls(self):
        """Get the admin urls
        """
        from django.conf.urls import patterns, url

        info = "%s_%s" % (self.model._meta.app_label, self.model._meta.module_name)
        pat = lambda regex, fn: url(regex, self.admin_site.admin_view(fn), name='%s_%s' % (info, fn.__name__))

        url_patterns = patterns(
            '',
            pat(r'^([0-9]+)/([a-z\-]+)/edit-title/$', self.edit_title),
            pat(r'^([0-9]+)/advanced-settings/$', self.advanced),
            pat(r'^([0-9]+)/permission-settings/$', self.permissions),
            pat(r'^([0-9]+)/delete-translation/$', self.delete_translation),
            pat(r'^([0-9]+)/move-page/$', self.move_page),
            pat(r'^([0-9]+)/copy-page/$', self.copy_page),
            pat(r'^([0-9]+)/copy-language/$', self.copy_language),
            pat(r'^([0-9]+)/change-status/$', self.change_status),
            pat(r'^([0-9]+)/change-navigation/$', self.change_innavigation),
            pat(r'^([0-9]+)/jsi18n/$', self.redirect_jsi18n),
            pat(r'^([0-9]+)/permissions/$', self.get_permissions),
            pat(r'^([0-9]+)/moderation-states/$', self.get_moderation_states),
            pat(r'^([0-9]+)/publish/$', self.publish_page), # publish page
            pat(r'^([0-9]+)/revert/$', self.revert_page), # publish page
            pat(r'^([0-9]+)/undo/$', self.undo),
            pat(r'^([0-9]+)/redo/$', self.redo),
            pat(r'^([0-9]+)/dialog/copy/$', get_copy_dialog), # copy dialog
            pat(r'^([0-9]+)/preview/$', self.preview_page), # copy dialog
            pat(r'^([0-9]+)/descendants/$', self.descendants), # menu html for page descendants
            pat(r'^(?P<object_id>\d+)/change_template/$', self.change_template), # copy dialog
        )

        url_patterns += super(PageAdmin, self).get_urls()
        return url_patterns

    def redirect_jsi18n(self, request):
        return HttpResponseRedirect(reverse('admin:jsi18n'))

    def get_revision_instances(self, request, object):
        """Returns all the instances to be used in the object's revision."""
        placeholder_relation = find_placeholder_relation(object)
        data = [object]
        filters = {'placeholder__%s' % placeholder_relation: object}
        for plugin in CMSPlugin.objects.filter(**filters):
            data.append(plugin)
            plugin_instance, admin = plugin.get_plugin_instance()
            if plugin_instance:
                data.append(plugin_instance)
        return data

    def save_model(self, request, obj, form, change):
        """
        Move the page in the tree if necessary and save every placeholder
        Content object.
        """
        target = request.GET.get('target', None)
        position = request.GET.get('position', None)

        if 'recover' in request.path:
            pk = obj.pk
            if obj.parent_id:
                parent = Page.objects.get(pk=obj.parent_id)
            else:
                parent = None
            obj.lft = 0
            obj.rght = 0
            obj.tree_id = 0
            obj.level = 0
            obj.pk = None
            obj.insert_at(parent, save=False)
            obj.pk = pk
            obj.save(no_signals=True)

        else:
            if 'history' in request.path:
                old_obj = Page.objects.get(pk=obj.pk)
                obj.level = old_obj.level
                obj.parent_id = old_obj.parent_id
                obj.rght = old_obj.rght
                obj.lft = old_obj.lft
                obj.tree_id = old_obj.tree_id
        obj.save()
        if 'recover' in request.path or 'history' in request.path:
            obj.pagemoderatorstate_set.all().delete()
            moderator.page_changed(obj, force_moderation_action=PageModeratorState.ACTION_CHANGED)
            revert_plugins(request, obj.version.pk, obj)

        if target is not None and position is not None:
            try:
                target = self.model.objects.get(pk=target)
            except self.model.DoesNotExist:
                pass
            else:
                obj.move_to(target, position)

        if not 'permission' in request.path:
            language = form.cleaned_data['language']
            Title.objects.set_or_create(
                request,
                obj,
                form,
                language,
            )

    def get_form(self, request, obj=None, **kwargs):
        """
        Get PageForm for the Page model and modify its fields depending on
        the request.
        """
        # TODO: 3.0 remove 2 save steps
        language = get_language_from_request(request, obj)
        if "advanced" in request.path:
            form = super(PageAdmin, self).get_form(request, obj, form=AdvancedSettingsForm, **kwargs)
        elif "permission" in request.path:
            form = super(PageAdmin, self).get_form(request, obj, form=PagePermissionForm, **kwargs)
        else:
            form = super(PageAdmin, self).get_form(request, obj, form=PageForm, **kwargs)
        if 'language' in form.base_fields:
            form.base_fields['language'].initial = language
        if obj:
            if "permission" in request.path:
                self.inlines = PERMISSION_ADMIN_INLINES
            else:
                self.inlines = []
            version_id = None
            if "history" in request.path or 'recover' in request.path:
                version_id = request.path.split("/")[-2]
            try:
                title_obj = obj.get_title_obj(language=language, fallback=False, version_id=version_id,
                                              force_reload=True)
            except titlemodels.Title.DoesNotExist:
                title_obj = EmptyTitle()
            if 'site' in form.base_fields and form.base_fields['site'].initial is None:
                form.base_fields['site'].initial = obj.site
            for name in [
                'slug',
                'title',
                'meta_description',
                'menu_title',
                'page_title',
                'redirect',
            ]:
                if name in form.base_fields:
                    form.base_fields[name].initial = getattr(title_obj, name)
            if 'overwrite_url' in form.base_fields:
                if title_obj.has_url_overwrite:
                    form.base_fields['overwrite_url'].initial = title_obj.path
                else:
                    form.base_fields['overwrite_url'].initial = ""
        else:
            self.inlines = []
            for name in ['slug', 'title']:
                form.base_fields[name].initial = u''
            form.base_fields['parent'].initial = request.GET.get('target', None)
            form.base_fields['site'].initial = request.session.get('cms_admin_site', None)
        return form

    def advanced(self, request, object_id):
        page = get_object_or_404(Page, pk=object_id)
        if not page.has_advanced_settings_permission(request):
            raise PermissionDenied("No permission for editing advanced settings")
        return self.change_view(request, object_id, {'advanced_settings': True, 'title': _("Advanced Settings")})

    def permissions(self, request, object_id):
        page = get_object_or_404(Page, pk=object_id)
        if not page.has_change_permissions_permission(request):
            raise PermissionDenied("No permission for editing advanced settings")
        return self.change_view(request, object_id, {'show_permissions': True, 'title': _("Change Permissions")})

    def get_inline_instances(self, request, obj=None):
        if DJANGO_1_4:
            inlines = super(PageAdmin, self).get_inline_instances(request)
            if hasattr(self, '_current_page'):
                obj = self._current_page
        else:
            inlines = super(PageAdmin, self).get_inline_instances(request, obj)
        if get_cms_setting('PERMISSION') and obj:
            filtered_inlines = []
            for inline in inlines:
                if (isinstance(inline, PagePermissionInlineAdmin)
                and not isinstance(inline, ViewRestrictionInlineAdmin)):
                    if "recover" in request.path or "history" in request.path:
                        # do not display permissions in recover mode
                        continue
                    if not obj.has_change_permissions_permission(request):
                        continue
                filtered_inlines.append(inline)
            inlines = filtered_inlines
        return inlines

    def get_unihandecode_context(self, language):
        if language[:2] in get_cms_setting('UNIHANDECODE_DECODERS'):
            uhd_lang = language[:2]
        else:
            uhd_lang = get_cms_setting('UNIHANDECODE_DEFAULT_DECODER')
        uhd_host = get_cms_setting('UNIHANDECODE_HOST')
        uhd_version = get_cms_setting('UNIHANDECODE_VERSION')
        if uhd_lang and uhd_host and uhd_version:
            uhd_urls = [
                '%sunihandecode-%s.core.min.js' % (uhd_host, uhd_version),
                '%sunihandecode-%s.%s.min.js' % (uhd_host, uhd_version, uhd_lang),
            ]
        else:
            uhd_urls = []
        return {'unihandecode_lang': uhd_lang, 'unihandecode_urls': uhd_urls}

    def add_view(self, request, form_url='', extra_context=None):
        extra_context = extra_context or {}
        language = get_language_from_request(request)
        extra_context.update({
            'language': language,
        })
        extra_context.update(self.get_unihandecode_context(language))
        return super(PageAdmin, self).add_view(request, form_url, extra_context=extra_context)

    def change_view(self, request, object_id, extra_context=None):
        """
        The 'change' admin view for the Page model.
        """
        if extra_context is None:
            extra_context = {'basic_info': True}
        try:
            obj = self.model.objects.get(pk=object_id)
        except self.model.DoesNotExist:
            # Don't raise Http404 just yet, because we haven't checked
            # permissions yet. We don't want an unauthenticated user to be able
            # to determine whether a given object exists.
            obj = None
        else:
            #activate(user_lang_set)
            context = {
                'page': obj,
                'CMS_PERMISSION': get_cms_setting('PERMISSION'),
                'ADMIN_MEDIA_URL': settings.STATIC_URL,
                'can_change': obj.has_change_permission(request),
                'can_change_permissions': obj.has_change_permissions_permission(request),
                'current_site_id': settings.SITE_ID,
            }
            context.update(extra_context or {})
            extra_context = self.update_language_tab_context(request, obj, context)

        tab_language = get_language_from_request(request)

        extra_context.update(self.get_unihandecode_context(tab_language))

        # get_inline_instances will need access to 'obj' so that it can
        # determine if current user has enough rights to see PagePermissionInlineAdmin
        # because in django versions <1.5 get_inline_instances doesn't receive 'obj'
        # as a parameter, the workaround is to set it as an attribute...
        if DJANGO_1_4:
            self._current_page = obj
        response = super(PageAdmin, self).change_view(request, object_id, extra_context=extra_context)

        if tab_language and response.status_code == 302 and response._headers['location'][1] == request.path:
            location = response._headers['location']
            response._headers['location'] = (location[0], "%s?language=%s" % (location[1], tab_language))
        return response

    def render_change_form(self, request, context, add=False, change=False, form_url='', obj=None):
        # add context variables
        filled_languages = []
        if obj:
            filled_languages = [t[0] for t in obj.title_set.filter(title__isnull=False).values_list('language')]
        allowed_languages = [lang[0] for lang in self._get_site_languages(obj)]
        context.update({
            'filled_languages': [lang for lang in filled_languages if lang in allowed_languages],
        })
        return super(PageAdmin, self).render_change_form(request, context, add, change, form_url, obj)

    def _get_site_languages(self, obj):
        site_id = None
        if obj:
            site_id = obj.site_id
        return get_language_tuple(site_id)

    def update_language_tab_context(self, request, obj, context=None):
        if not context:
            context = {}
        language = get_language_from_request(request, obj)
        languages = self._get_site_languages(obj)
        context.update({
            'language': language,
            'language_tabs': languages,
            'show_language_tabs': len(list(languages)) > 1,
        })
        return context

    def response_change(self, request, obj):
        """Called always when page gets changed, call save on page, there may be
        some new stuff, which should be published after all other objects on page
        are collected.
        """
        # save the object again, so all the related changes to page model
        # can be published if required
        obj.save()
        return super(PageAdmin, self).response_change(request, obj)

    def has_add_permission(self, request):
        """
        Return true if the current user has permission to add a new page.
        """
        if get_cms_setting('PERMISSION'):
            return permissions.has_page_add_permission(request)
        return super(PageAdmin, self).has_add_permission(request)

    def has_change_permission(self, request, obj=None):
        """
        Return true if the current user has permission on the page.
        Return the string 'All' if the user has all rights.
        """
        if get_cms_setting('PERMISSION'):
            if obj:
                return obj.has_change_permission(request)
            else:
                return permissions.has_page_change_permission(request)
        return super(PageAdmin, self).has_change_permission(request, obj)

    def has_delete_permission(self, request, obj=None):
        """
        Returns True if the given request has permission to change the given
        Django model instance. If CMS_PERMISSION are in use also takes look to
        object permissions.
        """
        if get_cms_setting('PERMISSION') and obj is not None:
            return obj.has_delete_permission(request)
        return super(PageAdmin, self).has_delete_permission(request, obj)

    def has_recover_permission(self, request):
        """
        Returns True if the use has the right to recover pages
        """
        if not "reversion" in settings.INSTALLED_APPS:
            return False
        user = request.user
        if user.is_superuser:
            return True
        try:
            if has_global_page_permission(request, can_recover_page=True):
                return True
        except:
            pass
        return False

    def has_add_plugin_permission(self, request, placeholder, plugin_type):
        if not permissions.has_plugin_permission(request.user, plugin_type, "add"):
            return False
        page = placeholder.page
        if page and not page.has_change_permission(request):
            return False
        if page and not page.publisher_is_draft:
            return False
        return True

    def has_copy_plugin_permission(self, request, source_placeholder, target_placeholder, plugins):
        source_page = source_placeholder.page
        if source_page and not source_page.has_change_permission(request):
            return False
        target_page = target_placeholder.page
        if target_page and not target_page.has_change_permission(request):
            return False
        if target_page and not target_page.publisher_is_draft:
            return False
        for plugin in plugins:
            if not permissions.has_plugin_permission(request.user, plugin.plugin_type, "add"):
                return False
        return True

    def has_change_plugin_permission(self, request, plugin):
        page = plugin.placeholder.page if plugin.placeholder else None
        if page and not page.has_change_permission(request):
            return False
        if page and not page.publisher_is_draft:
            return False
        if not permissions.has_plugin_permission(request.user, plugin.plugin_type, "change"):
            return False
        return True

    def has_move_plugin_permission(self, request, plugin, target_placeholder):
        if not permissions.has_plugin_permission(request.user, plugin.plugin_type, "change"):
            return False
        page = plugin.placeholder.page
        if page and not page.has_change_permission(request):
            return False
        if page and not page.publisher_is_draft:
            return False
        return True

    def has_delete_plugin_permission(self, request, plugin):
        if not permissions.has_plugin_permission(request.user, plugin.plugin_type, "delete"):
            return False
        page = plugin.placeholder.page
        if page:
            if not page.publisher_is_draft:
                return False
            if not page.has_change_permission(request):
                return False
        return True

    def has_clear_placeholder_permission(self, request, placeholder):
        page = placeholder.page if placeholder else None
        if page:
            if not page.publisher_is_draft:
                return False
            if not page.has_change_permission(request):
                return False
        return True

    def post_add_plugin(self, request, placeholder, plugin):
        if 'reversion' in settings.INSTALLED_APPS and placeholder.page:
            plugin_name = force_unicode(plugin_pool.get_plugin(plugin.plugin_type).name)
            message = _(u"%(plugin_name)s plugin added to %(placeholder)s") % {
                'plugin_name': plugin_name, 'placeholder': placeholder}
            helpers.make_revision_with_plugins(placeholder.page, request.user, message)

    def post_copy_plugins(self, request, source_placeholder, target_placeholder, plugins):
        page = target_placeholder.page
        if page and "reversion" in settings.INSTALLED_APPS:
            message = _(u"Copied plugins to %(placeholder)s") % {'placeholder': target_placeholder}
            helpers.make_revision_with_plugins(page, request.user, message)

    def post_edit_plugin(self, request, plugin):
        page = plugin.placeholder.page
        if page:
            moderator.page_changed(page, force_moderation_action=PageModeratorState.ACTION_CHANGED)

            # if reversion is installed, save version of the page plugins
            if 'reversion' in settings.INSTALLED_APPS and page:
                plugin_name = force_unicode(plugin_pool.get_plugin(plugin.plugin_type).name)
                message = _(
                    u"%(plugin_name)s plugin edited at position %(position)s in %(placeholder)s") % {
                              'plugin_name': plugin_name,
                              'position': plugin.position,
                              'placeholder': plugin.placeholder.slot
                          }
                helpers.make_revision_with_plugins(page, request.user, message)

    def post_move_plugin(self, request, plugin):
        page = plugin.placeholder.page
        if page and 'reversion' in settings.INSTALLED_APPS:
            moderator.page_changed(page, force_moderation_action=PageModeratorState.ACTION_CHANGED)
            helpers.make_revision_with_plugins(page, request.user, _(u"Plugins were moved"))

    def post_delete_plugin(self, request, plugin):
        plugin_name = force_unicode(plugin_pool.get_plugin(plugin.plugin_type).name)
        page = plugin.placeholder.page
        if page:
            page.save()
            comment = _("%(plugin_name)s plugin at position %(position)s in %(placeholder)s was deleted.") % {
                'plugin_name': plugin_name,
                'position': plugin.position,
                'placeholder': plugin.placeholder,
            }
            moderator.page_changed(page, force_moderation_action=PageModeratorState.ACTION_CHANGED)
            if 'reversion' in settings.INSTALLED_APPS:
                helpers.make_revision_with_plugins(page, request.user, comment)

    def post_clear_placeholder(self, request, placeholder):
        page = placeholder.page
        if page:
            page.save()
            comment = _('All plugins in the placeholder "%(name)s" were deleted.') % {
                'name': force_unicode(placeholder)
            }
            moderator.page_changed(page, force_moderation_action=PageModeratorState.ACTION_CHANGED)
            if 'reversion' in settings.INSTALLED_APPS:
                helpers.make_revision_with_plugins(page, request.user, comment)

    def get_placeholder_template(self, request, placeholder):
        page = placeholder.page
        if page:
            return page.get_template()

    def changelist_view(self, request, extra_context=None):
        "The 'change list' admin view for this model."
        from django.contrib.admin.views.main import ERROR_FLAG

        opts = self.model._meta
        app_label = opts.app_label
        if not self.has_change_permission(request, None):
            return HttpResponseForbidden(_("You do not have permission to change pages."))
        try:
            cl = CMSChangeList(request, self.model, self.list_display, self.list_display_links, self.list_filter,
                               self.date_hierarchy, self.search_fields, self.list_select_related, self.list_per_page,
                               self.list_max_show_all, self.list_editable, self)
        except IncorrectLookupParameters:
            # Wacky lookup parameters were given, so redirect to the main
            # changelist page, without parameters, and pass an 'invalid=1'
            # parameter via the query string. If wacky parameters were given and
            # the 'invalid=1' parameter was already in the query string, something
            # is screwed up with the database, so display an error page.
            if ERROR_FLAG in request.GET.keys():
                return render_to_response('admin/invalid_setup.html', {'title': _('Database error')})
            return HttpResponseRedirect(request.path + '?' + ERROR_FLAG + '=1')
        cl.set_items(request)

        site_id = request.GET.get('site__exact', None)
        if site_id is None:
            site_id = current_site(request).pk
        site_id = int(site_id)

        # languages
        languages = get_language_list(site_id)

        # parse the cookie that saves which page trees have
        # been opened already and extracts the page ID
        djangocms_nodes_open = request.COOKIES.get('djangocms_nodes_open', '')
        raw_nodes = unquote(djangocms_nodes_open).split(',')
        try:
            open_menu_trees = [int(c.split('page_', 1)[1]) for c in raw_nodes]
        except IndexError:
            open_menu_trees = []
        context = {
            'title': cl.title,
            'is_popup': cl.is_popup,
            'cl': cl,
            'opts': opts,
            'has_add_permission': self.has_add_permission(request),
            'root_path': reverse('admin:index'),
            'app_label': app_label,
            'CMS_MEDIA_URL': get_cms_setting('MEDIA_URL'),
            'CMS_PERMISSION': get_cms_setting('PERMISSION'),
            'DEBUG': settings.DEBUG,
            'site_languages': languages,
            'open_menu_trees': open_menu_trees,
        }
        if 'reversion' in settings.INSTALLED_APPS:
            context['has_recover_permission'] = self.has_recover_permission(request)
            context['has_change_permission'] = self.has_change_permission(request)
        context.update(extra_context or {})
        return render_to_response(self.change_list_template or [
            'admin/%s/%s/change_list.html' % (app_label, opts.object_name.lower()),
            'admin/%s/change_list.html' % app_label,
            'admin/change_list.html'
        ], context, context_instance=RequestContext(request))

    def recoverlist_view(self, request, extra_context=None):
        if not self.has_recover_permission(request):
            raise PermissionDenied
        return super(PageAdmin, self).recoverlist_view(request, extra_context)

    def recover_view(self, request, version_id, extra_context=None):
        if not self.has_recover_permission(request):
            raise PermissionDenied
        extra_context = self.update_language_tab_context(request, None, extra_context)
        return super(PageAdmin, self).recover_view(request, version_id, extra_context)

    def revision_view(self, request, object_id, version_id, extra_context=None):
        if not self.has_change_permission(request, Page.objects.get(pk=object_id)):
            raise PermissionDenied
        extra_context = self.update_language_tab_context(request, None, extra_context)
        response = super(PageAdmin, self).revision_view(request, object_id, version_id, extra_context)
        return response

    def history_view(self, request, object_id, extra_context=None):
        if not self.has_change_permission(request, Page.objects.get(pk=object_id)):
            raise PermissionDenied
        extra_context = self.update_language_tab_context(request, None, extra_context)
        return super(PageAdmin, self).history_view(request, object_id, extra_context)

    def render_revision_form(self, request, obj, version, context, revert=False, recover=False):
        # reset parent to null if parent is not found
        if version.field_dict['parent']:
            try:
                Page.objects.get(pk=version.field_dict['parent'])
            except:
                if revert and obj.parent_id != int(version.field_dict['parent']):
                    version.field_dict['parent'] = obj.parent_id
                if recover:
                    obj.parent = None
                    obj.parent_id = None
                    version.field_dict['parent'] = None

        obj.version = version

        return super(PageAdmin, self).render_revision_form(request, obj, version, context, revert, recover)

    @require_POST
    def undo(self, request, object_id):
        if not 'reversion' in settings.INSTALLED_APPS:
            return HttpResponseBadRequest('django reversion not installed')
        from reversion.models import Revision
        import reversion

        page = get_object_or_404(Page, pk=object_id)
        if not page.publisher_is_draft:
            page = page.publisher_draft
        if not page.has_change_permission(request):
            return HttpResponseForbidden(_("You do not have permission to change this page"))
        versions = reversion.get_for_object(page)
        if page.revision_id:
            current_revision = Revision.objects.get(pk=page.revision_id)
        else:
            try:
                current_version = versions[0]
            except IndexError:
                return HttpResponseBadRequest("no current revision found")
            current_revision = current_version.revision
        try:
            previous_version = versions.filter(revision__pk__lt=current_revision.pk)[0]
        except IndexError:
            return HttpResponseBadRequest("no previous revision found")
        previous_revision = previous_version.revision
        # clear all plugins
        placeholders = page.placeholders.all()
        placeholder_ids = []
        for placeholder in placeholders:
            placeholder_ids.append(placeholder.pk)
        plugins = CMSPlugin.objects.filter(placeholder__in=placeholder_ids)
        plugins.delete()

        previous_revision.revert(True)
        rev_page = get_object_or_404(Page, pk=page.pk)
        rev_page.revision_id = previous_revision.pk
        rev_page.publisher_public_id = page.publisher_public_id
        rev_page.save()
        return HttpResponse("ok")

    @require_POST
    def redo(self, request, object_id):
        if not 'reversion' in settings.INSTALLED_APPS:
            return HttpResponseBadRequest('django reversion not installed')
        from reversion.models import Revision
        import reversion

        page = get_object_or_404(Page, pk=object_id)
        if not page.publisher_is_draft:
            page = page.publisher_draft
        if not page.has_change_permission(request):
            return HttpResponseForbidden(_("You do not have permission to change this page"))
        versions = reversion.get_for_object(page)
        if page.revision_id:
            current_revision = Revision.objects.get(pk=page.revision_id)
        else:
            try:
                current_version = versions[0]
            except IndexError:
                return HttpResponseBadRequest("no current revision found")
            current_revision = current_version.revision
        try:
            previous_version = versions.filter(revision__pk__gt=current_revision.pk).order_by('pk')[0]
        except IndexError:
            return HttpResponseBadRequest("no next revision found")
        next_revision = previous_version.revision
        # clear all plugins
        placeholders = page.placeholders.all()
        placeholder_ids = []
        for placeholder in placeholders:
            placeholder_ids.append(placeholder.pk)
        plugins = CMSPlugin.objects.filter(placeholder__in=placeholder_ids)
        plugins.delete()

        next_revision.revert(True)
        rev_page = get_object_or_404(Page, pk=page.pk)
        rev_page.revision_id = next_revision.pk
        rev_page.publisher_public_id = page.publisher_public_id
        rev_page.save()
        return HttpResponse("ok")

    @require_POST
    @create_revision()
    def change_template(self, request, object_id):
        page = get_object_or_404(Page, pk=object_id)
        if not page.has_change_permission(request):
            return HttpResponseForbidden(_("You do not have permission to change the template"))

        to_template = request.POST.get("template", None)
        if to_template not in dict(get_cms_setting('TEMPLATES')):
            return HttpResponseBadRequest(_("Template not valid"))

        page.template = to_template
        page.save()
        if "reversion" in settings.INSTALLED_APPS:
            message = _("Template changed to %s") % dict(get_cms_setting('TEMPLATES'))[to_template]
            helpers.make_revision_with_plugins(page, request.user, message)
        return HttpResponse(_("The template was successfully changed"))

    @transaction.commit_on_success
    def move_page(self, request, page_id, extra_context=None):
        """
        Move the page to the requested target, at the given position
        """
        target = request.POST.get('target', None)
        position = request.POST.get('position', None)
        if target is None or position is None:
            return HttpResponseRedirect('../../')

        try:
            page = self.model.objects.get(pk=page_id)
            target = self.model.objects.get(pk=target)
        except self.model.DoesNotExist:
            return jsonify_request(HttpResponseBadRequest("error"))

        # does he haves permissions to do this...?
        if not page.has_move_page_permission(request) or \
                not target.has_add_permission(request):
            return jsonify_request(
                HttpResponseForbidden(_("Error! You don't have permissions to move this page. Please reload the page")))
            # move page
        page.move_page(target, position)
        if "reversion" in settings.INSTALLED_APPS:
            helpers.make_revision_with_plugins(page, request.user, _("Page moved"))

        return jsonify_request(HttpResponse(admin_utils.render_admin_menu_item(request, page).content))

    def get_permissions(self, request, page_id):
        page = get_object_or_404(Page, id=page_id)

        can_change_list = Page.permissions.get_change_id_list(request.user, page.site_id)

        global_page_permissions = GlobalPagePermission.objects.filter(sites__in=[page.site_id])
        page_permissions = PagePermission.objects.for_page(page)
        all_permissions = list(global_page_permissions) + list(page_permissions)

        # does he can change global permissions ?
        has_global = permissions.has_global_change_permissions_permission(request)

        permission_set = []
        for permission in all_permissions:
            if isinstance(permission, GlobalPagePermission):
                if has_global:
                    permission_set.append([(True, True), permission])
                else:
                    permission_set.append([(True, False), permission])
            else:
                if can_change_list == PagePermissionsPermissionManager.GRANT_ALL:
                    can_change = True
                else:
                    can_change = permission.page_id in can_change_list
                permission_set.append([(False, can_change), permission])

        context = {
            'page': page,
            'permission_set': permission_set,
        }
        return render_to_response('admin/cms/page/permissions.html', context)

    @require_POST
    @transaction.commit_on_success
    def copy_language(self, request, page_id):
        with create_revision():
            source_language = request.POST.get('source_language')
            target_language = request.POST.get('target_language')
            page = Page.objects.get(pk=page_id)
            placeholders = page.placeholders.all()

            if not target_language or not target_language in get_language_list():
                return HttpResponseBadRequest(_("Language must be set to a supported language!"))
            for placeholder in placeholders:
                plugins = list(
                    placeholder.cmsplugin_set.filter(language=source_language).order_by('tree_id', 'level', 'position'))
                if not self.has_copy_plugin_permission(request, placeholder, placeholder, plugins):
                    return HttpResponseForbidden(_('You do not have permission to copy these plugins.'))
                copy_plugins.copy_plugins_to(plugins, placeholder, target_language)
            if page and "reversion" in settings.INSTALLED_APPS:
                message = _(u"Copied plugins from %(source_language)s to %(target_language)s") % {
                    'source_language': source_language, 'target_language': target_language}
                helpers.make_revision_with_plugins(page, request.user, message)
            return HttpResponse("ok")


    @transaction.commit_on_success
    def copy_page(self, request, page_id, extra_context=None):
        """
        Copy the page and all its plugins and descendants to the requested target, at the given position
        """
        context = {}
        page = Page.objects.get(pk=page_id)

        target = request.POST.get('target', None)
        position = request.POST.get('position', None)
        site = request.POST.get('site', None)
        if target is not None and position is not None and site is not None:
            try:
                target = self.model.objects.get(pk=target)
                # does he have permissions to copy this page under target?
                assert target.has_add_permission(request)
                site = Site.objects.get(pk=site)
            except (ObjectDoesNotExist, AssertionError):
                return HttpResponse("error")
                #context.update({'error': _('Page could not been moved.')})
            else:
                try:
                    kwargs = {
                        'copy_permissions': request.REQUEST.get('copy_permissions', False),
                    }
                    page.copy_page(target, site, position, **kwargs)
                    return jsonify_request(HttpResponse("ok"))
                except ValidationError:
                    exc = sys.exc_info()[1]
                    return jsonify_request(HttpResponseBadRequest(exc.messages))
        context.update(extra_context or {})
        return HttpResponseRedirect('../../')

    def get_moderation_states(self, request, page_id):
        """Returns moderation messages. Is loaded over ajax to inline-group
        element in change form view.
        """
        page = get_object_or_404(Page, id=page_id)
        context = {
            'page': page,
        }
        return render_to_response('admin/cms/page/moderation_messages.html', context)

    #TODO: Make the change form buttons use POST
    #@require_POST
    @transaction.commit_on_success
    @create_revision()
    def publish_page(self, request, page_id):
        page = get_object_or_404(Page, id=page_id)
        # ensure user has permissions to publish this page
        if not page.has_publish_permission(request):
            return HttpResponseForbidden(_("You do not have permission to publish this page"))
        page.publish()
        messages.info(request, _('The page "%s" was successfully published.') % page)
        if "reversion" in settings.INSTALLED_APPS:
            # delete revisions that are not publish revisions
            from reversion.models import Version

            content_type = ContentType.objects.get_for_model(Page)
            versions_qs = Version.objects.filter(type=1, content_type=content_type, object_id_int=page.pk)
            deleted = []
            for version in versions_qs.exclude(revision__comment__exact=PUBLISH_COMMENT):
                if not version.revision_id in deleted:
                    revision = version.revision
                    revision.delete()
                    deleted.append(revision.pk)
                    # delete all publish revisions that are more then MAX_PAGE_PUBLISH_REVERSIONS
            limit = get_cms_setting("MAX_PAGE_PUBLISH_REVERSIONS")
            if limit:
                deleted = []
                for version in versions_qs.filter(revision__comment__exact=PUBLISH_COMMENT).order_by(
                        '-revision__pk')[limit - 1:]:
                    if not version.revision_id in deleted:
                        revision = version.revision
                        revision.delete()
                        deleted.append(revision.pk)
            helpers.make_revision_with_plugins(page, request.user, PUBLISH_COMMENT)
            # create a new publish reversion
        if 'node' in request.REQUEST:
            # if request comes from tree..
            return admin_utils.render_admin_menu_item(request, page)
        referrer = request.META.get('HTTP_REFERER', '')
        path = '../../'
        if 'admin' not in referrer:
            public_page = Page.objects.get(publisher_public=page.pk)
            path = '%s?edit_off' % public_page.get_absolute_url()
        return HttpResponseRedirect(path)

    #TODO: Make the change form buttons use POST
    #@require_POST
    @transaction.commit_on_success
    def revert_page(self, request, page_id):
        page = get_object_or_404(Page, id=page_id)
        # ensure user has permissions to publish this page
        if not page.has_change_permission(request):
            return HttpResponseForbidden(_("You do not have permission to change this page"))

        page.revert()

        messages.info(request, _('The page "%s" was successfully reverted.') % page)

        if 'node' in request.REQUEST:
            # if request comes from tree..
            return admin_utils.render_admin_menu_item(request, page)

        referer = request.META.get('HTTP_REFERER', '')
        path = '../../'
        # TODO: use admin base here!
        if 'admin' not in referer:
            path = '%s?edit_off' % referer.split('?')[0]
        return HttpResponseRedirect(path)

    @create_revision()
    def delete_translation(self, request, object_id, extra_context=None):

        language = get_language_from_request(request)

        opts = Page._meta
        titleopts = Title._meta
        app_label = titleopts.app_label
        pluginopts = CMSPlugin._meta

        try:
            obj = self.queryset(request).get(pk=unquote(object_id))
        except self.model.DoesNotExist:
            # Don't raise Http404 just yet, because we haven't checked
            # permissions yet. We don't want an unauthenticated user to be able
            # to determine whether a given object exists.
            obj = None

        if not self.has_delete_permission(request, obj):
            return HttpResponseForbidden(_("You do not have permission to change this page"))

        if obj is None:
            raise Http404(
                _('%(name)s object with primary key %(key)r does not exist.') % {
                    'name': force_unicode(opts.verbose_name),
                    'key': escape(object_id)
                })

        if not len(list(obj.get_languages())) > 1:
            raise Http404(_('There only exists one translation for this page'))

        titleobj = get_object_or_404(Title, page__id=object_id, language=language)
        saved_plugins = CMSPlugin.objects.filter(placeholder__page__id=object_id, language=language)

        using = router.db_for_read(self.model)
        kwargs = {
            'admin_site': self.admin_site,
            'user': request.user,
            'using': using
        }
        deleted_objects, perms_needed = get_deleted_objects(
            [titleobj],
            titleopts,
            **kwargs
        )[:2]
        to_delete_plugins, perms_needed_plugins = get_deleted_objects(
            saved_plugins,
            pluginopts,
            **kwargs
        )[:2]

        deleted_objects.append(to_delete_plugins)
        perms_needed = set(list(perms_needed) + list(perms_needed_plugins))

        if request.method == 'POST':
            if perms_needed:
                raise PermissionDenied

            message = _('Title and plugins with language %(language)s was deleted') % {
                'language': get_language_object(language)['name']
            }
            self.log_change(request, titleobj, message)
            messages.info(request, message)

            titleobj.delete()
            for p in saved_plugins:
                p.delete()

            public = obj.publisher_public
            if public:
                public.save()

            if "reversion" in settings.INSTALLED_APPS:
                helpers.make_revision_with_plugins(obj, request.user, message)

            if not self.has_change_permission(request, None):
                return HttpResponseRedirect("../../../../")
            return HttpResponseRedirect("../../")

        context = {
            "title": _("Are you sure?"),
            "object_name": force_unicode(titleopts.verbose_name),
            "object": titleobj,
            "deleted_objects": deleted_objects,
            "perms_lacking": perms_needed,
            "opts": opts,
            "root_path": reverse('admin:index'),
            "app_label": app_label,
        }
        context.update(extra_context or {})
        context_instance = RequestContext(request, current_app=self.admin_site.name)
        return render_to_response(self.delete_confirmation_template or [
            "admin/%s/%s/delete_confirmation.html" % (app_label, titleopts.object_name.lower()),
            "admin/%s/delete_confirmation.html" % app_label,
            "admin/delete_confirmation.html"
        ], context, context_instance=context_instance)

    def preview_page(self, request, object_id):
        """Redirecting preview function based on draft_id
        """
        page = get_object_or_404(Page, id=object_id)
        attrs = "?edit"
        language = request.REQUEST.get('language', None)
        if language:
            attrs += "&language=" + language

        url = page.get_absolute_url(language) + attrs
        site = current_site(request)

        if not site == page.site:
            url = "http%s://%s%s" % ('s' if request.is_secure() else '',
            page.site.domain, url)
        return HttpResponseRedirect(url)

    @require_POST
    def change_status(self, request, page_id):
        """
        Switch the status of a page
        """
        page = get_object_or_404(Page, pk=page_id)
        if not page.has_publish_permission(request):
            return HttpResponseForbidden(_("You do not have permission to publish this page"))

        try:
            if page.published or is_valid_url(page.get_absolute_url(), page, False):
                published = page.published
                method = page.publish if not published else page.unpublish
                try:
                    success = method()
                    if published:
                        messages.info(request, _('The page "%s" was successfully unpublished') % page)
                    else:
                        messages.info(request, _('The page "%s" was successfully published') % page)
                    LogEntry.objects.log_action(
                        user_id=request.user.id,
                        content_type_id=ContentType.objects.get_for_model(Page).pk,
                        object_id=page_id,
                        object_repr=page.get_title(),
                        action_flag=CHANGE,
                    )
                except RuntimeError:
                    exc = sys.exc_info()[1]
                    messages.error(request, exc.message)
            return admin_utils.render_admin_menu_item(request, page)
        except ValidationError:
            exc = sys.exc_info()[1]
            return HttpResponseBadRequest(exc.messages)

    @require_POST
    def change_innavigation(self, request, page_id):
        """
        Switch the in_navigation of a page
        """
        # why require post and still have page id in the URL???
        page = get_object_or_404(Page, pk=page_id)
        if page.has_change_permission(request):
            page.in_navigation = not page.in_navigation
            page.save()
            return admin_utils.render_admin_menu_item(request, page)
        return HttpResponseForbidden(_("You do not have permission to change this page's in_navigation status"))

    def descendants(self, request, page_id):
        """
        Get html for descendants of given page
        Used for lazy loading pages in cms.changelist.js
        
        Permission checks is done in admin_utils.get_admin_menu_item_context
        which is called by admin_utils.render_admin_menu_item.
        """
        page = get_object_or_404(Page, pk=page_id)
        return admin_utils.render_admin_menu_item(request, page,
                                                  template="admin/cms/page/tree/lazy_menu.html")

    def lookup_allowed(self, key, *args, **kwargs):
        if key == 'site__exact':
            return True
        return super(PageAdmin, self).lookup_allowed(key, *args, **kwargs)

    def edit_title(self, request, page_id, language):
        title = Title.objects.get(page_id=page_id, language=language)
        saved_successfully = False
        cancel_clicked = request.POST.get("_cancel", False)
        opts = Title._meta
        if not has_generic_permission(title.page.pk, request.user, "change",
                                      title.page.site.pk):
            return HttpResponseForbidden(_("You do not have permission to edit this page"))
        if not cancel_clicked and request.method == 'POST':
            form = PageTitleForm(instance=title, data=request.POST)
            if form.is_valid():
                form.save()
                moderator.page_changed(title.page,
                                       force_moderation_action=PageModeratorState.ACTION_CHANGED)
                saved_successfully = True
        else:
            form = PageTitleForm(instance=title)
        admin_form = AdminForm(form, fieldsets=[(None, {'fields': ('title',)})], prepopulated_fields={},
                               model_admin=self)
        media = self.media + admin_form.media
        context = {
            'CMS_MEDIA_URL': get_cms_setting('MEDIA_URL'),
            'title': 'Title',
            'plugin': title.page,
            'plugin_id': title.page.id,
            'adminform': admin_form,
            'add': False,
            'is_popup': True,
            'media': media,
            'opts': opts,
            'change': True,
            'save_as': False,
            'has_add_permission': False,
            'window_close_timeout': 10,
        }
        if cancel_clicked:
            # cancel button was clicked
            context.update({
                'cancel': True,
            })
            return render_to_response('admin/cms/page/plugin/confirm_form.html', context, RequestContext(request))
        if not cancel_clicked and request.method == 'POST' and saved_successfully:
            return render_to_response('admin/cms/page/plugin/confirm_form.html', context, RequestContext(request))
        return render_to_response('admin/cms/page/plugin/change_form.html', context, RequestContext(request))

    def add_plugin(self, *args, **kwargs):
        with create_revision():
            return super(PageAdmin, self).add_plugin(*args, **kwargs)

    def copy_plugins(self, *args, **kwargs):
        with create_revision():
            return super(PageAdmin, self).copy_plugins(*args, **kwargs)

    def edit_plugin(self, *args, **kwargs):
        with create_revision():
           return super(PageAdmin, self).edit_plugin(*args, **kwargs)

    def move_plugin(self, *args, **kwargs):
        with create_revision():
            return super(PageAdmin, self).move_plugin(*args, **kwargs)

    def delete_plugin(self, *args, **kwargs):
        with create_revision():
            return super(PageAdmin, self).delete_plugin(*args, **kwargs)

    def clear_placeholder(self, *args, **kwargs):
        with create_revision():
            return super(PageAdmin, self).clear_placeholder(*args, **kwargs)


admin.site.register(Page, PageAdmin)<|MERGE_RESOLUTION|>--- conflicted
+++ resolved
@@ -63,10 +63,7 @@
 
         def __call__(self, func):
             """Allows this revision context to be used as a decorator."""
-<<<<<<< HEAD
-=======
-
->>>>>>> c69ac7e8
+
             @wraps(func)
             def do_revision_context(*args, **kwargs):
                 self.__enter__()
@@ -81,10 +78,7 @@
                 finally:
                     if not exception:
                         self.__exit__(None, None, None)
-<<<<<<< HEAD
-=======
-
->>>>>>> c69ac7e8
+
             return do_revision_context
 
 
@@ -1210,7 +1204,7 @@
 
     def edit_plugin(self, *args, **kwargs):
         with create_revision():
-           return super(PageAdmin, self).edit_plugin(*args, **kwargs)
+            return super(PageAdmin, self).edit_plugin(*args, **kwargs)
 
     def move_plugin(self, *args, **kwargs):
         with create_revision():
