--- conflicted
+++ resolved
@@ -104,11 +104,7 @@
     slot = getattr(placeholder, 'slot', None)
     extra_context = {}
     if slot:
-<<<<<<< HEAD
-        extra_context = get_placeholder_conf(slot, template, "extra_context", {})
-=======
         extra_context = get_placeholder_conf("extra_context", slot, template, {})
->>>>>>> 08a4f140
     for key, value in extra_context.items():
         if not key in context:
             context[key] = value
@@ -158,11 +154,7 @@
     installed_plugins = plugin_pool.get_all_plugins(slot, page)
     name = get_placeholder_conf(slot, template, "name", title(slot))
     name = _(name)
-<<<<<<< HEAD
-    toolbar = render_to_string("cms/toolbar/add_plugins.html", {
-=======
     toolbar = render_to_string("cms/toolbar/placeholder.html", {
->>>>>>> 08a4f140
         'installed_plugins': installed_plugins,
         'language': get_language_from_request(request),
         'placeholder_label': name,
