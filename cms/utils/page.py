--- conflicted
+++ resolved
@@ -11,12 +11,6 @@
     """Validates given slug depending on settings.
     """
     from cms.models import Title
-<<<<<<< HEAD
-    qs = Title.objects.filter(page__site=site).exclude(
-        Q(page=page) |
-        Q(page=page.publisher_public)
-    )
-=======
     # Since 3.0 this must take into account unpublished pages as it's necessary
     # to be able to open every page to edit content.
     # If page is newly created (i.e. page.pk is None) we skip filtering out
@@ -25,7 +19,6 @@
         qs = Title.objects.filter(page__site=site).exclude(page=page)
     else:
         qs = Title.objects.filter(page__site=site)
->>>>>>> 2612d99a
 
     if settings.USE_I18N:
         qs = qs.filter(language=lang)
