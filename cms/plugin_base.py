--- conflicted
+++ resolved
@@ -8,11 +8,7 @@
 from django.db.models.options import get_verbose_name
 from django.forms.models import ModelForm
 from django.utils.encoding import smart_str
-<<<<<<< HEAD
-
-=======
 from django.utils.translation import ugettext_lazy as _
->>>>>>> 08a4f140
 
 class CMSPluginBaseMetaclass(forms.MediaDefiningClass):
     """
