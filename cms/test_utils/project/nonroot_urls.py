from django.views.i18n import javascript_catalog
from django.views.static import serve

<<<<<<< HEAD
=======
from cms.test_utils.project.placeholderapp.views import example_view
>>>>>>> 04af778b
from cms.utils import get_cms_setting
from cms.utils.compat import DJANGO_1_7
from cms.utils.compat.dj import is_installed
from django.conf import settings
from django.conf.urls import include, url
from django.conf.urls.i18n import i18n_patterns
from django.contrib import admin

admin.autodiscover()

urlpatterns = [
    url(r'^media/(?P<path>.*)$', serve,
        {'document_root': settings.MEDIA_ROOT, 'show_indexes': True}),
    url(r'^media/cms/(?P<path>.*)$', serve,
        {'document_root': get_cms_setting('MEDIA_ROOT'), 'show_indexes': True}),
    url(r'^jsi18n/(?P<packages>\S+?)/$', javascript_catalog),
]

<<<<<<< HEAD
urlpatterns += i18n_patterns('',
    url(r'^admin/', include(admin.site.urls)),
    url(r'^content/', include('cms.urls')),
)
=======
if DJANGO_1_7:
    urlpatterns += i18n_patterns('',
        url(r'^admin/', include(admin.site.urls)),
        url(r'^content/', include('cms.urls')),
        url(r'^example/$', example_view, name='example_view'),
    )

else:
    urlpatterns += i18n_patterns(
        url(r'^admin/', include(admin.site.urls)),
        url(r'^content/', include('cms.urls')),
        url(r'^example/$', example_view, name='example_view'),
    )
>>>>>>> 04af778b


if settings.DEBUG and is_installed('debug_toolbar'):
    import debug_toolbar
    urlpatterns += [
        url(r'^__debug__/', include(debug_toolbar.urls)),
    ]<|MERGE_RESOLUTION|>--- conflicted
+++ resolved
@@ -1,10 +1,7 @@
 from django.views.i18n import javascript_catalog
 from django.views.static import serve
 
-<<<<<<< HEAD
-=======
 from cms.test_utils.project.placeholderapp.views import example_view
->>>>>>> 04af778b
 from cms.utils import get_cms_setting
 from cms.utils.compat import DJANGO_1_7
 from cms.utils.compat.dj import is_installed
@@ -23,12 +20,6 @@
     url(r'^jsi18n/(?P<packages>\S+?)/$', javascript_catalog),
 ]
 
-<<<<<<< HEAD
-urlpatterns += i18n_patterns('',
-    url(r'^admin/', include(admin.site.urls)),
-    url(r'^content/', include('cms.urls')),
-)
-=======
 if DJANGO_1_7:
     urlpatterns += i18n_patterns('',
         url(r'^admin/', include(admin.site.urls)),
@@ -42,7 +33,6 @@
         url(r'^content/', include('cms.urls')),
         url(r'^example/$', example_view, name='example_view'),
     )
->>>>>>> 04af778b
 
 
 if settings.DEBUG and is_installed('debug_toolbar'):
