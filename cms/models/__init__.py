import urllib2
from datetime import datetime
from django.db import models
from django.contrib.auth.models import User, Group
from django.utils.translation import ugettext_lazy as _
from django.core.urlresolvers import reverse
from django.contrib.sites.models import Site
from django.shortcuts import get_object_or_404
from django.utils.safestring import mark_safe
from django.template.loader import render_to_string
from django.core.exceptions import ValidationError
from os.path import join
from cms.utils.urlutils import urljoin

import mptt
from cms import settings
from cms.models.managers import PageManager, TitleManager, PagePermissionsPermissionManager,\
    BasicPagePermissionManager, PagePermissionManager
from cms.models import signals as cms_signals


if 'reversion' in settings.INSTALLED_APPS:
    import reversion

#try:
#    tagging = models.get_app('tagging')
#    from tagging.fields import TagField
#except ImproperlyConfigured:
#    tagging = False

#if not settings.CMS_TAGGING:
#    tagging = False

class Page(models.Model):
    """
    A simple hierarchical page model
    """
    # some class constants to refer to, e.g. Page.DRAFT
    DRAFT = 0
    PUBLISHED = 1
    EXPIRED = 2
    STATUSES = (
        (DRAFT, _('Draft')),
        (PUBLISHED, _('Published')),
    )
    author = models.ForeignKey(User, verbose_name=_("author"), limit_choices_to={'page__isnull' : False})
    parent = models.ForeignKey('self', null=True, blank=True, related_name='children', db_index=True)
    creation_date = models.DateTimeField(editable=False, default=datetime.now)
    publication_date = models.DateTimeField(_("publication date"), null=True, blank=True, help_text=_('When the page should go live. Status must be "Published" for page to go live.'), db_index=True)
    publication_end_date = models.DateTimeField(_("publication end date"), null=True, blank=True, help_text=_('When to expire the page. Leave empty to never expire.'), db_index=True)
    login_required = models.BooleanField(_('login required'), default=False)
    in_navigation = models.BooleanField(_("in navigation"), default=True, db_index=True)
    soft_root = models.BooleanField(_("soft root"), db_index=True, default=False, help_text=_("All ancestors will not be displayed in the navigation"))
    reverse_id = models.CharField(_("id"), max_length=40, db_index=True, blank=True, null=True, help_text=_("An unique identifier that is used with the page_url templatetag for linking to this page"))
    navigation_extenders = models.CharField(_("navigation extenders"), max_length=80, db_index=True, blank=True, null=True, choices=settings.CMS_NAVIGATION_EXTENDERS)
    status = models.IntegerField(_("status"), choices=STATUSES, default=DRAFT, db_index=True)
    template = models.CharField(_("template"), max_length=100, choices=settings.CMS_TEMPLATES, help_text=_('The template used to render the content.'))
    sites = models.ManyToManyField(Site, default=[settings.SITE_ID], help_text=_('The site(s) the page is accessible at.'), verbose_name=_("sites"))
    
    # Managers
    objects = PageManager()
    permissions = PagePermissionsPermissionManager()

    class Meta:
        verbose_name = _('page')
        verbose_name_plural = _('pages')
        ordering = ('tree_id', 'lft')
        
    def __unicode__(self):
        slug = self.get_slug(fallback=True)
        if slug is None:
            return u'' # otherwise we get unicode decode errors
        else:
            return slug
        
    
    def move_page(self, target, position='first-child'):
        """Called from admin interface when page is moved. Should be used on
        all the places which are changing page position. Used like an interface
        to mptt, but after move is done page_moved signal is fired.
        """
        self.move_to(target, position)
        # fire signal
        cms_signals.page_moved.send(sender=Page, instance=self)
        
    
    def save(self, no_signals=False):
        if not self.status:
            self.status = Page.DRAFT
        # Published pages should always have a publication date
        if self.publication_date is None and self.status == self.PUBLISHED:
            self.publication_date = datetime.now()
        # Drafts should not, unless they have been set to the future
        if self.status == Page.DRAFT:
            if settings.CMS_SHOW_START_DATE:
                if self.publication_date and self.publication_date <= datetime.now():
                    self.publication_date = None
            else:
                self.publication_date = None
        if self.reverse_id == "":
            self.reverse_id = None
        if no_signals:# ugly hack because of mptt
            super(Page, self).save_base(cls=self.__class__)
        else:
            super(Page, self).save()
            
    def get_calculated_status(self):
        """
        get the calculated status of the page based on published_date,
        published_end_date, and status
        """
        if settings.CMS_SHOW_START_DATE:
            if self.publication_date > datetime.now():
                return self.DRAFT
        
        if settings.CMS_SHOW_END_DATE and self.publication_end_date:
            if self.publication_end_date < datetime.now():
                return self.EXPIRED

        return self.status
    calculated_status = property(get_calculated_status)
        
    def get_languages(self):
        """
        get the list of all existing languages for this page
        """
        titles = Title.objects.filter(page=self)
        if not hasattr(self, "languages_cache"):
            languages = []
            for t in titles:
                if t.language not in languages:
                    languages.append(t.language)
            self.languages_cache = languages
        return self.languages_cache

    def get_absolute_url(self, language=None, fallback=True):
        if settings.CMS_FLAT_URLS:
            path = self.get_slug(language, fallback)
        else:
            path = self.get_path(language, fallback)
        return urljoin(reverse('pages-root'), path)
    
    def get_cached_ancestors(self, ascending=True):
        if ascending:
            if not hasattr(self, "ancestors_ascending"):
                self.ancestors_ascending = list(self.get_ancestors(ascending)) 
            return self.ancestors_ascending
        else:
            if not hasattr(self, "ancestors_descending"):
                self.ancestors_descending = list(self.get_ancestors(ascending))
            return self.ancestors_descending
    
    def get_title_obj(self, language=None, fallback=True, version_id=None, force_reload=False):
        """Helper function for accessing wanted / current title. 
        If wanted title doesn't exists, EmptyTitle instance will be returned.
        """
        self._get_title_cache(language, fallback, version_id, force_reload)
        if self.title_cache:
            return self.title_cache
        return EmptyTitle()
    
    def get_title_obj_attribute(self, attrname, language=None, fallback=True, version_id=None, force_reload=False):
        """Helper function for getting attribute or None from wanted/current title.
        """
        try:
            return getattr(self.get_title_obj(language, fallback, version_id, force_reload), attrname)
        except AttributeError:
            return None
    
    def get_path(self, language=None, fallback=True, version_id=None, force_reload=False):
        """
        get the path of the page depending on the given language
        """
        return self.get_title_obj_attribute("path", language, fallback, version_id, force_reload)

    def get_slug(self, language=None, fallback=True, version_id=None, force_reload=False):
        """
        get the slug of the page depending on the given language
        """
        return self.get_title_obj_attribute("slug", language, fallback, version_id, force_reload)
        
    def get_title(self, language=None, fallback=True, version_id=None, force_reload=False):
        """
        get the title of the page depending on the given language
        """
        return self.get_title_obj_attribute("title", language, fallback, version_id, force_reload)
        
    def get_application_urls(self, language=None, fallback=True, version_id=None, force_reload=False):
        """
        get application urls conf for application hook
        """
        return self.get_title_obj_attribute("application_urls", language, fallback, version_id, force_reload)
        
    def _get_title_cache(self, language, fallback, version_id, force_reload):
        default_lang = False
        if not language:
            default_lang = True
            language = settings.CMS_DEFAULT_LANGUAGE
        load = False
        if not hasattr(self, "title_cache"):
            load = True
        elif self.title_cache and self.title_cache.language != language and language and not default_lang:
            load = True
        elif fallback and not self.title_cache:
            load = True 
        if force_reload:
            load = True
        if load:
            if version_id:
                from reversion.models import Version
                version = get_object_or_404(Version, pk=version_id)
                revs = [related_version.object_version for related_version in version.revision.version_set.all()]
                for rev in revs:
                    obj = rev.object
                    if obj.__class__ == Title:
                        if obj.language == language and obj.page_id == self.pk:
                            self.title_cache = obj
                if not self.title_cache and fallback:
                    for rev in revs:
                        obj = rev.object
                        if obj.__class__ == Title:
                            if obj.page_id == self.pk:
                                self.title_cache = obj
            else:
                self.title_cache = Title.objects.get_title(self, language, language_fallback=fallback)
                
    def get_template(self):
        """
        get the template of this page.
        """
        return self.template

    def get_template_name(self):
        """
        get the template of this page if defined or if closer parent if
        defined or DEFAULT_PAGE_TEMPLATE otherwise
        """
        template = None
        if self.template:
            template = self.template
        if not template:
            for p in self.get_ancestors(ascending=True):
                if p.template:
                    template =  p.template
                    break
        if not template:
            template = settings.CMS_TEMPLATES[0][0]
        for t in settings.CMS_TEMPLATES:
            if t[0] == template:
                return t[1] 
        return _("default")

    #def traductions(self):
    #    langs = ""
    #    for lang in self.get_languages():
    #        langs += '%s, ' % lang
    #    return langs[0:-2]

    def has_change_permission(self, request):
        opts = self._meta
        if request.user.is_superuser:
            return True
        return request.user.has_perm(opts.app_label + '.' + opts.get_change_permission()) and \
            self.has_generic_permission(request, "change")
    
    def has_delete_permission(self, request):
        opts = self._meta
        if request.user.is_superuser:
            return True
        return request.user.has_perm(opts.app_label + '.' + opts.get_delete_permission()) and \
            self.has_generic_permission(request, "delete")
    
    def has_publish_permission(self, request):
        return self.has_generic_permission(request, "publish")
    
    def has_softroot_permission(self, request):
        return self.has_generic_permission(request, "softroot")
    
    def has_change_permissions_permission(self, request):
        """Has user ability to change permissions for current page?
        """
        return self.has_generic_permission(request, "change_permissions")
    
    def has_add_permission(self, request):
        """Has user ability to add page under current page?
        """
        return self.has_generic_permission(request, "add")
    
    def has_move_page_permission(self, request):
        """Has user ability to move current page?
        """
        print "> can move page: ", self.has_generic_permission(request, "move_page")
        return self.has_generic_permission(request, "move_page")
    
    def has_generic_permission(self, request, type):
        """
        Return true if the current user has permission on the page.
        Return the string 'All' if the user has all rights.
        """
        if not request.user.is_authenticated() or not request.user.is_staff:
            return False
        if not settings.CMS_PERMISSION or request.user.is_superuser:
            return True
        
        att_name = "permission_%s_cache" % type
        if not hasattr(self, "permission_user_cache") or not hasattr(self, att_name) or request.user.pk != self.permission_user_cache.pk:
            func = getattr(Page.permissions, "get_%s_id_list" % type)
            permission = func(request.user)
            self.permission_user_cache = request.user
            if permission == "All" or self.id in permission:
                setattr(self, att_name, True)
                self.permission_edit_cache = True
            else:
                setattr(self, att_name, False)
        return getattr(self, att_name)
    
    def is_home(self):
        if self.parent_id:
            return False
        else:
            return Page.objects.filter(parent=None).order_by('tree_id', 'lft')[0].pk == self.pk
            
    def get_media_path(self, filename):
        """
        Returns path (relative to MEDIA_ROOT/MEDIA_URL) to directory for storing page-scope files.
        This allows multiple pages to contain files with identical names without namespace issues.
        Plugins such as Picture can use this method to initialise the 'upload_to' parameter for 
        File-based fields. For example:
            image = models.ImageField(_("image"), upload_to=CMSPlugin.get_media_path)
        where CMSPlugin.get_media_path calls self.page.get_media_path
        
        This location can be customised using the CMS_PAGE_MEDIA_PATH setting
        """
        return join(settings.CMS_PAGE_MEDIA_PATH, "%d" % self.id, filename)

# Don't register the Page model twice.
try:
    mptt.register(Page)
except mptt.AlreadyRegistered:
    pass


class Title(models.Model):
    language = models.CharField(_("language"), max_length=3, db_index=True)
    title = models.CharField(_("title"), max_length=255)
    slug = models.SlugField(_("slug"), max_length=255, db_index=True, unique=False)
    path = models.CharField(_("path"), max_length=255, db_index=True)
    has_url_overwrite = models.BooleanField(_("has url overwrite"), default=False, db_index=True, editable=False)
    application_urls = models.CharField(_('application'), max_length=32, choices=settings.CMS_APPLICATIONS_URLS, blank=True, null=True, db_index=True, help_text=_('Hook application to this page.'))
    page = models.ForeignKey(Page, verbose_name=_("page"), related_name="title_set")
    creation_date = models.DateTimeField(_("creation date"), editable=False, default=datetime.now)
    
    objects = TitleManager()
    
    class Meta:
        unique_together = ('language', 'page')
    
    def __unicode__(self):
        return "%s (%s)" % (self.title, self.slug) 

    def save(self):
        # Build path from parent page's path and slug
        current_path = self.path
        parent_page = self.page.parent
        slug = u'%s' % self.slug
        if parent_page:
            self.path = u'%s/%s' % (Title.objects.get_title(parent_page, language=self.language, language_fallback=True).path, slug)
        else:
            self.path = u'%s' % slug
        super(Title, self).save()
        # Update descendants only if path changed
        if current_path != self.path:
            descendant_titles = Title.objects.filter(
                page__lft__gt=self.page.lft, 
                page__rght__lt=self.page.rght, 
                page__tree_id__exact=self.page.tree_id,
                language=self.language
            )
            for descendant_title in descendant_titles:
                descendant_title.path = descendant_title.path.replace(current_path, self.path, 1)
                descendant_title.save()

    @property
    def overwrite_url(self):
        """Return overrwriten url, or None
        """
        if self.has_url_overwrite:
            return self.path
        return None
        
        
class EmptyTitle(object):
    """Empty title object, can be returned from Page.get_title_obj() if required
    title object doesn't exists.
    """
    title = ""
    slug = ""
    path = ""
    has_url_overwite = False
    application_urls = ""
    
    @property
    def overwrite_url(self):
        return None
    
    
class CMSPlugin(models.Model):
    page = models.ForeignKey(Page, verbose_name=_("page"), editable=False)
    parent = models.ForeignKey('self', blank=True, null=True, editable=False)
    position = models.PositiveSmallIntegerField(_("position"), blank=True, null=True, editable=False)
    placeholder = models.CharField(_("slot"), max_length=50, db_index=True, editable=False)
    language = models.CharField(_("language"), max_length=3, blank=False, db_index=True, editable=False)
    plugin_type = models.CharField(_("plugin_name"), max_length=50, db_index=True, editable=False)
    creation_date = models.DateTimeField(_("creation date"), editable=False, default=datetime.now)
    
    def get_plugin_name(self):
        from cms.plugin_pool import plugin_pool
        return plugin_pool.get_plugin(self.plugin_type).name
    
<<<<<<< HEAD
    
    def get_plugin_class(self):
        from cms.plugin_pool import plugin_pool
        return plugin_pool.get_plugin(self.plugin_type)
        
    def get_plugin_instance(self, admin=None):
=======
    def get_plugin_instance(self, *args, **kwargs):
>>>>>>> f72671f1
        from cms.plugin_pool import plugin_pool
        plugin_class = plugin_pool.get_plugin(self.plugin_type)
        plugin = plugin_class(plugin_class.model, admin)# needed so we have the same signature as the original ModelAdmin
        if plugin.model != CMSPlugin:
            try:
                instance = getattr(self, plugin.model.__name__.lower())
            except:
                instance = None
        else:
            instance = self
        return instance, plugin
    
    def render_plugin(self, context={}, placeholder=None):
        instance, plugin = self.get_plugin_instance()
        if instance:
            template = plugin.render_template
            if not template:
                raise ValidationError("plugin has no render_template: %s" % plugin.__class__)
            return mark_safe(render_to_string(template, plugin.render(context, instance, placeholder)))
        else:
            return ""
            
    def get_media_path(self, filename):
        return self.page.get_media_path(filename)
    
    def get_instance_icon_src(self):
        """
        Get src URL for instance's icon
        """
        instance, plugin = self.get_plugin_instance()
        if instance:
            return plugin.icon_src(instance)
        else:
            return u''

    def get_instance_icon_alt(self):
        """
        Get alt text for instance's icon
        """
        instance, plugin = self.get_plugin_instance()
        if instance:
            return unicode(plugin.icon_alt(instance))
        else:
            return u''
        
try:
    mptt.register(CMSPlugin)
except mptt.AlreadyRegistered:
    pass

if 'reversion' in settings.INSTALLED_APPS:        
    reversion.register(Page, follow=["title_set", "cmsplugin_set", "text", "picture"])
    reversion.register(CMSPlugin)
    reversion.register(Title)

################################################################################
# Permissions
################################################################################
    
class AbstractPagePermission(models.Model):
    """Abstract page permissions
    """
    # who:
    user = models.ForeignKey(User, verbose_name=_("user"), blank=True, null=True)
    group = models.ForeignKey(Group, verbose_name=_("group"), blank=True, null=True)
    
    # what:
    can_change = models.BooleanField(_("can edit"), default=True)
    can_add = models.BooleanField(_("can add"), default=True)
    can_delete = models.BooleanField(_("can delete"), default=True)
    can_change_softroot = models.BooleanField(_("can change soft-root"), default=False)
    can_publish = models.BooleanField(_("can publish"), default=True)
    can_change_permissions = models.BooleanField(_("can change permissions"), default=False, help_text=_("on page level"))
    can_move_page = models.BooleanField(_("can move"), default=True)
    
    class Meta:
        abstract = True
        
    @property
    def audience(self):
        """Return audience by priority, so: All or User, Group                
        """
        targets = filter(lambda item: item, (self.user, self.group,))
        return ", ".join([unicode(t) for t in targets]) or 'No one'
    
    def save(self, force_insert=False, force_update=False):
        if not self.user and not self.group:
            # don't allow `empty` objects
            return
        return super(AbstractPagePermission, self).save(force_insert, force_update)    
    
class GlobalPagePermission(AbstractPagePermission):
    """Permissions for all pages (global).
    """
    objects = BasicPagePermissionManager()
    
    class Meta:
        verbose_name = _('Page global permission')
        verbose_name_plural = _('Pages global permissions')
    
    __unicode__ = lambda self: "%s :: GLOBAL" % self.audience
    
    
class PagePermission(AbstractPagePermission):
    """Page permissions for single page
    """ 
    # NOTE: those are not just numbers!! we will do binary AND on them,
    # so pay attention when adding/changing them, see MASK_..
    ACCESS_PAGE = 1
    ACCESS_CHILDREN = 2 # just immediate children (1 level)
    ACCESS_PAGE_AND_CHILDREN = 3 # just immediate children (1 level)
    ACCESS_DESCENDANTS = 4 
    ACCESS_PAGE_AND_DESCENDANTS = 5
    
    _grant_on_choices = (
        (ACCESS_PAGE, _('Current page')),
        (ACCESS_CHILDREN, _('Page children (immediate)')),
        (ACCESS_PAGE_AND_CHILDREN, _('Page and children (immediate)')),
        (ACCESS_DESCENDANTS, _('Page descendants')),
        (ACCESS_PAGE_AND_DESCENDANTS, _('Page and descendants')),
    )
    
    # binary masks for ACCESS permissions
    MASK_PAGE = 1
    MASK_CHILDREN = 2
    MASK_DESCENDANTS = 4
    
    grant_on = models.IntegerField(_("Grant on"), choices=_grant_on_choices, default=ACCESS_PAGE)
    page = models.ForeignKey(Page, null=True, blank=True, verbose_name=_("page"))
    
    objects = PagePermissionManager()
    
    class Meta:
        verbose_name = _('Page permission')
        verbose_name_plural = _('Page permissions')
        
    def __unicode__(self):
        return "%s :: %s" % (self.audience, unicode(dict(self._grant_on_choices)[self.grant_on][1]))

class ExtUser(User):
    """Cms specific user data, required for permission system
    """
    created_by = models.ForeignKey(User, related_name="created_users")
    
    class Meta:
        verbose_name = _('Extended user')
        verbose_name_plural = _('Extended users')
    
    #__unicode__ = lambda self: unicode(self.user)
        
class ExtGroup(models.Model):
    """Cms specific group data, required for permission system 
    """
    group = models.OneToOneField(Group)
    created_by = models.ForeignKey(User, related_name="created_usergroups")
    
    class Meta:
        verbose_name = _('Extended group')
        verbose_name_plural = _('Extended groups')
        
        __unicode__ = lambda self: unicode(self.group)<|MERGE_RESOLUTION|>--- conflicted
+++ resolved
@@ -289,7 +289,6 @@
     def has_move_page_permission(self, request):
         """Has user ability to move current page?
         """
-        print "> can move page: ", self.has_generic_permission(request, "move_page")
         return self.has_generic_permission(request, "move_page")
     
     def has_generic_permission(self, request, type):
@@ -417,16 +416,11 @@
         from cms.plugin_pool import plugin_pool
         return plugin_pool.get_plugin(self.plugin_type).name
     
-<<<<<<< HEAD
-    
     def get_plugin_class(self):
         from cms.plugin_pool import plugin_pool
         return plugin_pool.get_plugin(self.plugin_type)
         
     def get_plugin_instance(self, admin=None):
-=======
-    def get_plugin_instance(self, *args, **kwargs):
->>>>>>> f72671f1
         from cms.plugin_pool import plugin_pool
         plugin_class = plugin_pool.get_plugin(self.plugin_type)
         plugin = plugin_class(plugin_class.model, admin)# needed so we have the same signature as the original ModelAdmin
