from datetime import datetime
from django.db import models
from django.contrib.auth.models import User, Group
from django.utils.translation import ugettext_lazy as _
from django.core.urlresolvers import reverse
from django.contrib.sites.models import Site
from django.shortcuts import get_object_or_404
from django.utils.safestring import mark_safe
from django.template.loader import render_to_string
from django.core.exceptions import ValidationError
from os.path import join
import urllib2
from cms.urlutils import urljoin

import mptt
from cms import settings
from cms.models.managers import PageManager, PagePermissionManager, TitleManager
from cms.models import signals as cms_signals


if 'reversion' in settings.INSTALLED_APPS:
    import reversion

#try:
#    tagging = models.get_app('tagging')
#    from tagging.fields import TagField
#except ImproperlyConfigured:
#    tagging = False

#if not settings.CMS_TAGGING:
#    tagging = False

class Page(models.Model):
    """
    A simple hierarchical page model
    """
    # some class constants to refer to, e.g. Page.DRAFT
    DRAFT = 0
    PUBLISHED = 1
    EXPIRED = 2
    STATUSES = (
        (DRAFT, _('Draft')),
        (PUBLISHED, _('Published')),
    )
    author = models.ForeignKey(User, verbose_name=_("author"), limit_choices_to={'page__isnull' : False})
    parent = models.ForeignKey('self', null=True, blank=True, related_name='children', db_index=True)
    creation_date = models.DateTimeField(editable=False, default=datetime.now)
    publication_date = models.DateTimeField(_("publication date"), null=True, blank=True, help_text=_('When the page should go live. Status must be "Published" for page to go live.'), db_index=True)
    publication_end_date = models.DateTimeField(_("publication end date"), null=True, blank=True, help_text=_('When to expire the page. Leave empty to never expire.'), db_index=True)
    login_required = models.BooleanField(_('login required'), default=False)
    in_navigation = models.BooleanField(_("in navigation"), default=True, db_index=True)
    soft_root = models.BooleanField(_("soft root"), db_index=True, default=False, help_text=_("All ancestors will not be displayed in the navigation"))
    reverse_id = models.CharField(_("id"), max_length=40, db_index=True, blank=True, null=True, help_text=_("An unique identifier that is used with the page_url templatetag for linking to this page"))
    navigation_extenders = models.CharField(_("navigation extenders"), max_length=80, db_index=True, blank=True, null=True, choices=settings.CMS_NAVIGATION_EXTENDERS)
    status = models.IntegerField(_("status"), choices=STATUSES, default=DRAFT, db_index=True)
    template = models.CharField(_("template"), max_length=100, choices=settings.CMS_TEMPLATES, help_text=_('The template used to render the content.'))
    sites = models.ManyToManyField(Site, default=[settings.SITE_ID], help_text=_('The site(s) the page is accessible at.'), verbose_name=_("sites"))
    
    # Managers
    objects = PageManager()

    class Meta:
        verbose_name = _('page')
        verbose_name_plural = _('pages')
        ordering = ('tree_id', 'lft')
        
    def __unicode__(self):
        slug = self.get_slug(fallback=True)
        if slug is None:
            return u'' # otherwise we get unicode decode errors
        else:
            return slug
        
    
    def move_page(self, target, position='first-child'):
        """Called from admin interface when page is moved. Should be used on
        all the places which are changing page position. Used like an interface
        to mptt, but after move is done page_moved signal is fired.
        """
        self.move_to(target, position)
        # fire signal
        cms_signals.page_moved.send(sender=Page, instance=self)
        
    
    def save(self, no_signals=False):
        if not self.status:
            self.status = Page.DRAFT
        # Published pages should always have a publication date
        if self.publication_date is None and self.status == self.PUBLISHED:
            self.publication_date = datetime.now()
        # Drafts should not, unless they have been set to the future
        if self.status == Page.DRAFT:
            if settings.CMS_SHOW_START_DATE:
                if self.publication_date and self.publication_date <= datetime.now():
                    self.publication_date = None
            else:
                self.publication_date = None
        if self.reverse_id == "":
            self.reverse_id = None
        if no_signals:# ugly hack because of mptt
            super(Page, self).save_base(cls=self.__class__)
        else:
            super(Page, self).save()
            
    def get_calculated_status(self):
        """
        get the calculated status of the page based on published_date,
        published_end_date, and status
        """
        if settings.CMS_SHOW_START_DATE:
            if self.publication_date > datetime.now():
                return self.DRAFT
        
        if settings.CMS_SHOW_END_DATE and self.publication_end_date:
            if self.publication_end_date < datetime.now():
                return self.EXPIRED

        return self.status
    calculated_status = property(get_calculated_status)
        
    def get_languages(self):
        """
        get the list of all existing languages for this page
        """
        titles = Title.objects.filter(page=self)
        if not hasattr(self, "languages_cache"):
            languages = []
            for t in titles:
                if t.language not in languages:
                    languages.append(t.language)
            self.languages_cache = languages
        return self.languages_cache

    def get_absolute_url(self, language=None, fallback=True):
        if settings.CMS_FLAT_URLS:
            path = self.get_slug(language, fallback)
        else:
            path = self.get_path(language, fallback)
        return urljoin(reverse('pages-root'), path)
    
    def get_cached_ancestors(self, ascending=True):
        if ascending:
            if not hasattr(self, "ancestors_ascending"):
                self.ancestors_ascending = list(self.get_ancestors(ascending)) 
            return self.ancestors_ascending
        else:
            if not hasattr(self, "ancestors_descending"):
                self.ancestors_descending = list(self.get_ancestors(ascending))
            return self.ancestors_descending
    
    def get_title_obj(self, language=None, fallback=True, version_id=None, force_reload=False):
        """Helper function for accessing wanted / current title. 
        If wanted title doesn't exists, EmptyTitle instance will be returned.
        """
        self._get_title_cache(language, fallback, version_id, force_reload)
        if self.title_cache:
            return self.title_cache
        return EmptyTitle()
    
    def get_title_obj_attribute(self, attrname, language=None, fallback=True, version_id=None, force_reload=False):
        """Helper function for getting attribute or None from wanted/current title.
        """
        try:
            return getattr(self.get_title_obj(language, fallback, version_id, force_reload), attrname)
        except AttributeError:
            return None
    
    def get_path(self, language=None, fallback=True, version_id=None, force_reload=False):
        """
        get the path of the page depending on the given language
        """
        return self.get_title_obj_attribute("path", language, fallback, version_id, force_reload)

    def get_slug(self, language=None, fallback=True, version_id=None, force_reload=False):
        """
        get the slug of the page depending on the given language
        """
        return self.get_title_obj_attribute("slug", language, fallback, version_id, force_reload)
        
    def get_title(self, language=None, fallback=True, version_id=None, force_reload=False):
        """
        get the title of the page depending on the given language
        """
        return self.get_title_obj_attribute("title", language, fallback, version_id, force_reload)
        
    def get_application_urls(self, language=None, fallback=True, version_id=None, force_reload=False):
        """
        get application urls conf for application hook
        """
        return self.get_title_obj_attribute("application_urls", language, fallback, version_id, force_reload)
        
    def _get_title_cache(self, language, fallback, version_id, force_reload):
        default_lang = False
        if not language:
            default_lang = True
            language = settings.CMS_DEFAULT_LANGUAGE
        load = False
        if not hasattr(self, "title_cache"):
            load = True
        elif self.title_cache and self.title_cache.language != language and language and not default_lang:
            load = True
        elif fallback and not self.title_cache:
            load = True 
        if force_reload:
            load = True
        if load:
            if version_id:
                from reversion.models import Version
                version = get_object_or_404(Version, pk=version_id)
                revs = [related_version.object_version for related_version in version.revision.version_set.all()]
                for rev in revs:
                    obj = rev.object
                    if obj.__class__ == Title:
                        if obj.language == language and obj.page_id == self.pk:
                            self.title_cache = obj
                if not self.title_cache and fallback:
                    for rev in revs:
                        obj = rev.object
                        if obj.__class__ == Title:
                            if obj.page_id == self.pk:
                                self.title_cache = obj
            else:
                self.title_cache = Title.objects.get_title(self, language, language_fallback=fallback)
                
                
                
    def get_template(self):
        """
        get the template of this page if defined or if closer parent if
        defined or the first one
        """
        if self.template:
            return self.template
        for p in self.get_ancestors(ascending=True):
            if p.template:
                return p.template
        return settings.CMS_TEMPLATES[0][0]

    def get_template_name(self):
        """
        get the template of this page if defined or if closer parent if
        defined or DEFAULT_PAGE_TEMPLATE otherwise
        """
        template = None
        if self.template:
            template = self.template
        if not template:
            for p in self.get_ancestors(ascending=True):
                if p.template:
                    template =  p.template
                    break
        if not template:
            template = settings.CMS_TEMPLATES[0][0]
        for t in settings.CMS_TEMPLATES:
            if t[0] == template:
                return t[1] 
        return _("default")

    #def traductions(self):
    #    langs = ""
    #    for lang in self.get_languages():
    #        langs += '%s, ' % lang
    #    return langs[0:-2]

    def has_page_permission(self, request):
        return self.has_generic_permission(request, "edit")

    def has_publish_permission(self, request):
        return self.has_generic_permission(request, "publish")
    
    def has_softroot_permission(self, request):
        return self.has_generic_permission(request, "softroot")
    
    def has_generic_permission(self, request, type):
        """
        Return true if the current user has permission on the page.
        Return the string 'All' if the user has all rights.
        """
        if not request.user.is_authenticated() or not request.user.is_staff:
            return False
        if request.user.is_superuser:
            return True
        if not settings.CMS_PERMISSION:
            return True
        else:
            att_name = "permission_%s_cache" % type
            if not hasattr(self, "permission_user_cache") or not hasattr(self, att_name) or request.user.pk != self.permission_user_cache.pk:
                func = getattr(PagePermission.objects, "get_%s_id_list" % type)
                permission = func(request.user)
                self.permission_user_cache = request.user
                if permission == "All" or self.id in permission:
                    setattr(self, att_name, True)
                    self.permission_edit_cache = True
                else:
                    setattr(self, att_name, False)
            return getattr(self, att_name)
    
    def is_home(self):
        if self.parent_id:
            return False
        else:
            return Page.objects.filter(parent=None).order_by('tree_id', 'lft')[0].pk == self.pk
            
    def get_media_path(self, filename):
        """
        Returns path (relative to MEDIA_ROOT/MEDIA_URL) to directory for storing page-scope files.
        This allows multiple pages to contain files with identical names without namespace issues.
        Plugins such as Picture can use this method to initialise the 'upload_to' parameter for 
        File-based fields. For example:
            image = models.ImageField(_("image"), upload_to=CMSPlugin.get_media_path)
        where CMSPlugin.get_media_path calls self.page.get_media_path
        
        This location can be customised using the CMS_PAGE_MEDIA_PATH setting
        """
        return join(settings.CMS_PAGE_MEDIA_PATH, "%d" % self.id, filename)

# Don't register the Page model twice.
try:
    mptt.register(Page)
except mptt.AlreadyRegistered:
    pass

if settings.CMS_PERMISSION:
    class PagePermission(models.Model):
        """
        Page permission object
        """
        
        ALLPAGES = 0
        THISPAGE = 1
        PAGECHILDREN = 2
        
        TYPES = (
            (ALLPAGES, _('All pages')),
            (THISPAGE, _('This page only')),
            (PAGECHILDREN, _('This page and all childrens')),
        )
        
        type = models.IntegerField(_("type"), choices=TYPES, default=0)
        page = models.ForeignKey(Page, null=True, blank=True, verbose_name=_("page"))
        user = models.ForeignKey(User, verbose_name=_("user"), blank=True, null=True)
        group = models.ForeignKey(Group, verbose_name=_("group"), blank=True, null=True)
        everybody = models.BooleanField(_("everybody"), default=False)
        can_edit = models.BooleanField(_("can edit"), default=True)
        can_change_softroot = models.BooleanField(_("can change soft-root"), default=False)
        can_publish = models.BooleanField(_("can publish"), default=True)
        #can_change_innavigation = models.BooleanField(_("can change in-navigation"), default=True)
        
        
        objects = PagePermissionManager()
        
        def __unicode__(self):
            return "%s :: %s" % (self.user, unicode(PagePermission.TYPES[self.type][1]))
        
        class Meta:
            verbose_name = _('Page Permission')
            verbose_name_plural = _('Page Permissions')
            
class Title(models.Model):
    language = models.CharField(_("language"), max_length=3, db_index=True)
    title = models.CharField(_("title"), max_length=255)
    slug = models.SlugField(_("slug"), max_length=255, db_index=True, unique=False)
    path = models.CharField(_("path"), max_length=255, db_index=True)
    has_url_overwrite = models.BooleanField(_("has url overwrite"), default=False, db_index=True, editable=False)
    application_urls = models.CharField(_('application'), max_length=32, choices=settings.CMS_APPLICATIONS_URLS, blank=True, null=True, db_index=True, help_text=_('Hook application to this page.'))
    page = models.ForeignKey(Page, verbose_name=_("page"), related_name="title_set")
    creation_date = models.DateTimeField(_("creation date"), editable=False, default=datetime.now)
    
    objects = TitleManager()
    
    class Meta:
        unique_together = ('language', 'page')
    
    def __unicode__(self):
        return "%s (%s)" % (self.title, self.slug) 

    def save(self):
        # Build path from parent page's path and slug
        current_path = self.path
        parent_page = self.page.parent
        slug = u'%s' % self.slug
        if parent_page:
            self.path = u'%s/%s' % (Title.objects.get_title(parent_page, language=self.language, language_fallback=True).path, slug)
        else:
            self.path = u'%s' % slug
        super(Title, self).save()
        # Update descendants only if path changed
        if current_path != self.path:
            descendant_titles = Title.objects.filter(
                page__lft__gt=self.page.lft, 
                page__rght__lt=self.page.rght, 
                page__tree_id__exact=self.page.tree_id,
                language=self.language
            )
            for descendant_title in descendant_titles:
                descendant_title.path = descendant_title.path.replace(current_path, self.path, 1)
                descendant_title.save()

<<<<<<< HEAD
    class Meta:
        unique_together = ('language', 'page')
=======
>>>>>>> 2c1be698
    @property
    def overwrite_url(self):
        """Return overrwriten url, or None
        """
        if self.has_url_overwrite:
            return self.path
        return None
        
class EmptyTitle(object):
    """Empty title object, can be returned from Page.get_title_obj() if required
    title object doesn't exists.
    """
    title = ""
    slug = ""
    path = ""
    has_url_overwite = False
    application_urls = ""
    
    @property
    def overwrite_url(self):
        return None
    
class CMSPlugin(models.Model):
    page = models.ForeignKey(Page, verbose_name=_("page"), editable=False)
    parent = models.ForeignKey('self', blank=True, null=True, editable=False)
    position = models.PositiveSmallIntegerField(_("position"), blank=True, null=True, editable=False)
    placeholder = models.CharField(_("slot"), max_length=50, db_index=True, editable=False)
    language = models.CharField(_("language"), max_length=3, blank=False, db_index=True, editable=False)
    plugin_type = models.CharField(_("plugin_name"), max_length=50, db_index=True, editable=False)
    creation_date = models.DateTimeField(_("creation date"), editable=False, default=datetime.now)
    
    def get_plugin_name(self):
        from cms.plugin_pool import plugin_pool
        return plugin_pool.get_plugin(self.plugin_type).name
    
    
    def get_plugin_class(self):
        from cms.plugin_pool import plugin_pool
        return plugin_pool.get_plugin(self.plugin_type)
        
    def get_plugin_instance(self, *args, **kwargs):
        from cms.plugin_pool import plugin_pool
        plugin = plugin_pool.get_plugin(self.plugin_type)(*args, **kwargs)
        if plugin.model != CMSPlugin:
            try:
                instance = getattr(self, plugin.model.__name__.lower())
            except:
                instance = None
        else:
            instance = self
        return instance, plugin
    
    def render_plugin(self, context={}, placeholder=None):
        instance, plugin = self.get_plugin_instance()
        if instance:
            template = plugin.render_template
            if not template:
                raise ValidationError("plugin has no render_template: %s" % plugin.__class__)
            return mark_safe(render_to_string(template, plugin.render(context, instance, placeholder)))
        else:
            return ""
            
    def get_media_path(self, filename):
        return self.page.get_media_path(filename)
    
    def get_instance_icon_src(self):
        """
        Get src URL for instance's icon
        """
        instance, plugin = self.get_plugin_instance()
        if instance:
            return plugin.icon_src(instance)
        else:
            return u''

    def get_instance_icon_alt(self):
        """
        Get alt text for instance's icon
        """
        instance, plugin = self.get_plugin_instance()
        if instance:
            return unicode(plugin.icon_alt(instance))
        else:
            return u''
        
try:
    mptt.register(CMSPlugin)
except mptt.AlreadyRegistered:
    pass

if 'reversion' in settings.INSTALLED_APPS:        
    reversion.register(Page, follow=["title_set", "cmsplugin_set", "text", "picture"])
    reversion.register(CMSPlugin)
    reversion.register(Title)
    <|MERGE_RESOLUTION|>--- conflicted
+++ resolved
@@ -396,11 +396,6 @@
                 descendant_title.path = descendant_title.path.replace(current_path, self.path, 1)
                 descendant_title.save()
 
-<<<<<<< HEAD
-    class Meta:
-        unique_together = ('language', 'page')
-=======
->>>>>>> 2c1be698
     @property
     def overwrite_url(self):
         """Return overrwriten url, or None
