--- conflicted
+++ resolved
@@ -695,11 +695,7 @@
             elif not is_restricted:
                 if ((settings.CMS_PUBLIC_FOR == 'all') or
                     (settings.CMS_PUBLIC_FOR == 'staff' and
-<<<<<<< HEAD
                      request.user.is_staff)):
-=======
-                    request.user.is_staff)):
->>>>>>> 513e9722
                     return True
 
             # a restricted page and an authenticated user
@@ -890,13 +886,8 @@
             return 0
 
         moderation_value = page_moderator.get_decimal()
-<<<<<<< HEAD
-        
+
         self._moderation_value_cache = moderation_value
-=======
-
-        self._moderation_value_cahce = moderation_value
->>>>>>> 513e9722
         self._moderation_value_cache_for_user_id = user
 
         return moderation_value
