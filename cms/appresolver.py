--- conflicted
+++ resolved
@@ -1,43 +1,20 @@
 # -*- coding: utf-8 -*-
-<<<<<<< HEAD
 from collections import OrderedDict
 from importlib import import_module
-=======
-from __future__ import with_statement
-
-from django.db import OperationalError, ProgrammingError
-
-from cms.utils.compat import DJANGO_1_8
-
-try:
-    from collections import OrderedDict
-except ImportError:
-    # Python < 2.7
-    from django.utils.datastructures import SortedDict as OrderedDict
-try:
-    from importlib import import_module
-except ImportError:
-    # Python < 2.7
-    from django.utils.importlib import import_module
->>>>>>> 04af778b
 
 from django.conf import settings
 from django.contrib.sites.models import Site
 from django.core.exceptions import ImproperlyConfigured
 from django.core.urlresolvers import (RegexURLResolver, Resolver404, reverse,
                                       RegexURLPattern)
+from django.db import OperationalError, ProgrammingError
 from django.utils import six
 from django.utils.translation import get_language, override
 
 from cms.apphook_pool import apphook_pool
 from cms.models.pagemodel import Page
-<<<<<<< HEAD
 from cms.utils.compat import DJANGO_1_8
-from cms.utils.i18n import force_language, get_language_list
-
-=======
 from cms.utils.i18n import get_language_list
->>>>>>> 04af778b
 
 APP_RESOLVERS = []
 
