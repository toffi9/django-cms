"""
Convenience module for access of custom pages application settings,
which enforces default settings when the main settings module does not
contain the appropriate settings.
"""
from os.path import join
from django.conf import settings
from django.core.exceptions import ImproperlyConfigured

# Which templates should be used for extracting the placeholders?
# example: CMS_TEPLATES = (('base.html', 'default template'),)
CMS_TEMPLATES = getattr(settings, 'CMS_TEMPLATES', None)
if CMS_TEMPLATES is None:
    raise ImproperlyConfigured('Please make sure you specified a CMS_TEMPLATES setting.')

# Whether to enable permissions.
CMS_PERMISSION = getattr(settings, 'CMS_PERMISSION', True)

# check if is user middleware installed
if CMS_PERMISSION and not 'cms.middleware.user.CurrentUserMiddleware' in settings.MIDDLEWARE_CLASSES:
    raise ImproperlyConfigured('CMS Permission system requires cms.middleware.user.CurrentUserMiddleware.\n'
        'Please put it into your MIDDLEWARE_CLASSES in settings file')
    

# Whether a slug should be unique ... must be unique in all languages.
i18n_installed = not 'cms.middleware.MultilingualURLMiddleware' in settings.MIDDLEWARE_CLASSES
CMS_UNIQUE_SLUGS = getattr(settings, 'CMS_UNIQUE_SLUGS', i18n_installed)

#Should the tree of the pages be also be displayed in the urls? or should a falt slug strucutre be used?
CMS_FLAT_URLS = getattr(settings, 'CMS_FLAT_URLS', False)

# Wheter the cms has a softroot functionionality
CMS_SOFTROOT = getattr(settings, 'CMS_SOFTROOT', False)

# Defines which languages should be offered.
CMS_LANGUAGES = getattr(settings, 'CMS_LANGUAGES', settings.LANGUAGES)

# Defines which language should be used by default and falls back to LANGUAGE_CODE
CMS_DEFAULT_LANGUAGE = getattr(settings, 'CMS_DEFAULT_LANGUAGE', settings.LANGUAGE_CODE)[:2]

# Defines how long page content should be cached, including navigation and admin menu.
CMS_CONTENT_CACHE_DURATION = getattr(settings, 'CMS_CONTENT_CACHE_DURATION', 60)

# The id of default Site instance to be used for multisite purposes.
SITE_ID = getattr(settings, 'SITE_ID', 1)
DEBUG = getattr(settings, 'DEBUG', False)
MANAGERS = settings.MANAGERS
DEFAULT_FROM_EMAIL = settings.DEFAULT_FROM_EMAIL
INSTALLED_APPS = settings.INSTALLED_APPS
LANGUAGES = settings.LANGUAGES

# if the request host is not found in the db, should the default site_id be used or not? False means yes
CMS_USE_REQUEST_SITE = getattr(settings, 'CMS_USE_REQUEST_SITE', False)

# You can exclude some placeholder from the revision process
CMS_CONTENT_REVISION_EXCLUDE_LIST = getattr(settings, 'CMS_CONTENT_REVISION_EXCLUDE_LIST', ())

# Path for CMS media (uses <MEDIA_ROOT>/cms by default)
CMS_MEDIA_PATH = getattr(settings, 'CMS_MEDIA_PATH', 'cms/')
CMS_MEDIA_ROOT = join(settings.MEDIA_ROOT, CMS_MEDIA_PATH)
CMS_MEDIA_URL = join(settings.MEDIA_URL, CMS_MEDIA_PATH)

# Path (relative to MEDIA_ROOT/MEDIA_URL) to directory for storing page-scope files.
CMS_PAGE_MEDIA_PATH = getattr(settings, 'CMS_PAGE_MEDIA_PATH', 'cms_page_media/')

# Show the publication date field in the admin, allows for future dating
# Changing this from True to False could cause some weirdness.  If that is required,
# you should update your database to correct any future dated pages
CMS_SHOW_START_DATE = getattr(settings, 'CMS_SHOW_START_DATE', False)

# Show the publication end date field in the admin, allows for page expiration
# Changing this from True to False could cause some weirdness.  If that is required,
# you should update your database and null any pages with publication_end_date set.
CMS_SHOW_END_DATE = getattr(settings, 'CMS_SHOW_END_DATE', False)

# Whether the user can overwrite the url of a page
CMS_URL_OVERWRITE = getattr(settings, 'CMS_URL_OVERWRITE', True)

# Are redirects activated?
CMS_REDIRECTS = getattr(settings, 'CMS_REDIRECTS', False)

# a tuble with a python path to a function that returns a list of navigation nodes
CMS_NAVIGATION_EXTENDERS = getattr(settings, 'CMS_NAVIGATION_EXTENDERS', ())

# a tuple of hookable applications, e.g.:
# CMS_APPLICATIONS_URLS = (
#    ('sampleapp.urls', 'Sample application'),
# )
CMS_APPLICATIONS_URLS = getattr(settings, 'CMS_APPLICATIONS_URLS', ()) 

<<<<<<< HEAD
# moderator mode - if True, approve path can be setup for every page, so there
# will be some control over the published stuff
CMS_MODERATOR = getattr(settings, 'CMS_MODERATOR', False) 

if CMS_MODERATOR and not CMS_PERMISSION:
    raise ImproperlyConfigured('CMS Moderator requires permissions to be enabled')
=======
# Allow the description and keywords meta tags to be edited from the
# admin
CMS_SHOW_META_TAGS = getattr(settings, 'CMS_SHOW_META_TAGS', False) 
>>>>>>> 53376d9e
<|MERGE_RESOLUTION|>--- conflicted
+++ resolved
@@ -88,15 +88,13 @@
 # )
 CMS_APPLICATIONS_URLS = getattr(settings, 'CMS_APPLICATIONS_URLS', ()) 
 
-<<<<<<< HEAD
 # moderator mode - if True, approve path can be setup for every page, so there
 # will be some control over the published stuff
 CMS_MODERATOR = getattr(settings, 'CMS_MODERATOR', False) 
 
 if CMS_MODERATOR and not CMS_PERMISSION:
     raise ImproperlyConfigured('CMS Moderator requires permissions to be enabled')
-=======
+
 # Allow the description and keywords meta tags to be edited from the
 # admin
-CMS_SHOW_META_TAGS = getattr(settings, 'CMS_SHOW_META_TAGS', False) 
->>>>>>> 53376d9e
+CMS_SHOW_META_TAGS = getattr(settings, 'CMS_SHOW_META_TAGS', False) 