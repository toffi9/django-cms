--- conflicted
+++ resolved
@@ -1,657 +1,3 @@
-<<<<<<< HEAD
-/*##################################################|*/
-/* #CMS# */
-(function($) {
-// CMS.$ will be passed for $
-$(document).ready(function () {
-	/*!
-	 * Modal
-	 * Controls a cms specific modal
-	 */
-	CMS.Modal = new CMS.Class({
-
-		implement: [CMS.API.Helpers],
-
-		options: {
-			'onClose': false,
-			'minHeight': 400,
-			'minWidth': 800,
-			'modalDuration': 300,
-			'newPlugin': false,
-			'urls': {
-				'css_modal': 'cms/css/cms.toolbar.modal.css'
-			}
-		},
-
-		initialize: function (options) {
-			this.options = $.extend(true, {}, this.options, options);
-			this.config = CMS.config;
-
-			// elements
-			this.body = $('html');
-			this.modal = $('.cms_modal');
-			this.toolbar = $('.cms_toolbar');
-
-			// states
-			this.click = (document.ontouchstart !== null) ? 'click.cms' : 'touchend.cms click.cms';
-			this.maximized = false;
-			this.minimized = false;
-			this.triggerMaximized = false;
-			this.saved = false;
-
-			// if the modal is initialized the first time, set the events
-			if(!this.modal.data('ready')) this._events();
-
-			// ready modal
-			this.modal.data('ready', true);
-		},
-
-		// initial methods
-		_events: function () {
-			var that = this;
-
-			// attach events to window
-			this.modal.find('.cms_modal-collapse').bind(this.click, function (e) {
-				e.preventDefault();
-				that._minimize();
-			});
-			this.modal.find('.cms_modal-title').bind('mousedown.cms', function (e) {
-				e.preventDefault();
-				that._startMove(e);
-			});
-			this.modal.find('.cms_modal-title').bind('dblclick.cms', function () {
-				that._maximize();
-			});
-			this.modal.find('.cms_modal-resize').bind('mousedown.cms', function (e) {
-				e.preventDefault();
-				that._startResize(e);
-			});
-			this.modal.find('.cms_modal-maximize').bind(this.click, function (e) {
-				e.preventDefault();
-				that._maximize();
-			});
-			this.modal.find('.cms_modal-breadcrumb-items').on(this.click, 'a', function (e) {
-				e.preventDefault();
-				that._changeContent($(this));
-			});
-			this.modal.find('.cms_modal-close, .cms_modal-cancel').bind(this.click, function (e) {
-				that.options.onClose = null;
-				e.preventDefault();
-				that.close();
-			});
-
-			// stopper events
-			$(document).bind('mouseup.cms', function (e) {
-				that._endMove(e);
-				that._endResize(e);
-			});
-		},
-
-		// public methods
-		open: function (url, name, breadcrumb) {
-			// cancel if another lightbox is already being opened
-			if(CMS.API.locked) {
-				CMS.API.locked = false;
-				return false
-			} else {
-				CMS.API.locked = true;
-			}
-
-			// because a new instance is called, we have to ensure minimized state is removed #3620
-			if(this.modal.is(':visible') && this.modal.find('.cms_modal-collapsed').length) {
-				this.minimized = true;
-				this._minimize();
-			}
-
-			// show loader
-			CMS.API.Toolbar._loader(true);
-
-			// hide tooltip
-			this.hideTooltip();
-
-			// reset breadcrumb
-			this.modal.find('.cms_modal-breadcrumb').hide();
-			this.modal.find('.cms_modal-breadcrumb-items').html('');
-
-			// empty buttons
-			this.modal.find('.cms_modal-buttons').html('');
-
-			var contents = this.modal.find('.cms_modal-body, .cms_modal-foot');
-				contents.show();
-
-			this._loadContent(url, name);
-
-			// insure modal is not maximized
-			if(this.modal.find('.cms_modal-collapsed').length) this._minimize();
-
-			// reset styles
-			this.modal.css({
-				'left': '50%',
-				'top': '50%',
-				'mergin-left': 0,
-				'margin-right': 0
-			});
-			// lets set the modal width and height to the size of the browser
-			var widthOffset = 300; // adds margin left and right
-			var heightOffset = 350; // adds margin top and bottom;
-			var screenWidth = $(window).width(); // it has to be the height of the window not computer screen
-			var screenHeight = $(window).height(); // it has to be the height of the window and not computer screen
-
-			var width = (screenWidth >= this.options.minWidth + widthOffset) ? screenWidth - widthOffset : this.options.minWidth;
-			var height = (screenHeight >= this.options.minHeight + heightOffset) ? screenHeight - heightOffset : this.options.minHeight;
-			this.modal.find('.cms_modal-body').css({
-				'width': width,
-				'height': height
-			});
-			this.modal.find('.cms_modal-body').removeClass('cms_loader');
-			this.modal.find('.cms_modal-maximize').removeClass('cms_modal-maximize-active');
-			this.maximized = false;
-			// in case, the window is larger than the windows height, we trigger fullscreen mode
-			if(height >= screenHeight) this.triggerMaximized = true;
-
-			// we need to render the breadcrumb
-			this._setBreadcrumb(breadcrumb);
-
-			// display modal
-			this._show(this.options.modalDuration);
-		},
-
-		close: function () {
-			var that = this;
-			// handle remove option when plugin is new
-			if(this.options.newPlugin) {
-				var data = this.options.newPlugin;
-				var post = '{ "csrfmiddlewaretoken": "' + this.config.csrf + '" }';
-				var text = this.config.lang.confirm;
-
-				// trigger an ajax request
-				CMS.API.Toolbar.openAjax(data['delete'], post, text, function () {
-					that._hide(100);
-				});
-			} else {
-				this._hide(100);
-			}
-
-			// handle refresh option
-			if(this.options.onClose) this.reloadBrowser(this.options.onClose, false, true);
-
-			// reset maximize or minimize states for #3111
-			setTimeout(function () {
-				if(that.minimized) { that._minimize(); }
-				if(that.maximized) { that._maximize(); }
-			}, 300);
-		},
-
-		// private methods
-		_show: function (speed) {
-			// we need to position the modal in the center
-			var that = this;
-			var width = this.modal.width();
-			var height = this.modal.height();
-
-			// animates and sets the modal
-			this.modal.show().css({
-				'width': 0,
-				'height': 0,
-				'margin-left': 0,
-				'margin-top': 0
-			}).stop(true, true).animate({
-				'width': width,
-				'height': height,
-				'margin-left': -(width / 2),
-				'margin-top': -(height / 2)
-			}, speed, function () {
-				$(this).removeAttr('style');
-
-				that.modal.css({
-					'margin-left': -(width / 2),
-					'margin-top': -(height / 2)
-				});
-
-				// fade in modal window
-				that.modal.show();
-
-				// hide loader
-				CMS.API.Toolbar._loader(false);
-
-				// check if we should maximize
-				if(that.triggerMaximized) that._maximize();
-
-				// changed locked status to allow other modals again
-				CMS.API.locked = false;
-			});
-
-			// add esc close event
-			$(document).bind('keydown.cms', function (e) {
-				if(e.keyCode === 27) that.close();
-			});
-
-			// set focus to modal
-			this.modal.focus();
-		},
-
-		_hide: function (speed) {
-			this.modal.fadeOut(speed);
-			this.modal.find('.cms_modal-frame iframe').remove();
-			this.modal.find('.cms_modal-body').removeClass('cms_loader');
-		},
-
-		_minimize: function () {
-			var trigger = this.modal.find('.cms_modal-collapse');
-			var maximize = this.modal.find('.cms_modal-maximize');
-			var contents = this.modal.find('.cms_modal-body, .cms_modal-foot');
-			var title = this.modal.find('.cms_modal-title');
-
-			// cancel action if maximized
-			if(this.maximized) return false;
-
-			if(this.minimized === false) {
-				// ensure toolbar is shown
-				CMS.API.Toolbar.toggleToolbar(true);
-
-				// minimize
-				trigger.addClass('cms_modal-collapsed');
-				contents.hide();
-
-				// save initial state
-				this.modal.data('css', {
-					'left': this.modal.css('left'),
-					'top': this.modal.css('top'),
-					'margin': this.modal.css('margin')
-				});
-
-				this.modal.css({
-					'left': this.toolbar.find('.cms_toolbar-left').outerWidth(true) + 50,
-					'top': (this.config.debug) ? 6 : 1,
-					'margin': 0
-				});
-
-				// enable scrolling
-				this.body.css('overflow', '');
-
-				// ensure maximize element is hidden #3111
-				maximize.hide();
-				// set correct cursor when maximized #3111
-				title.css('cursor', 'default');
-
-				this.minimized = true;
-			} else {
-				// minimize
-				trigger.removeClass('cms_modal-collapsed');
-				contents.show();
-
-				// reattach css
-				this.modal.css(this.modal.data('css'));
-
-				// disable scrolling
-				this.body.css('overflow', 'hidden');
-
-				// ensure maximize element is shown #3111
-				maximize.show();
-				// set correct cursor when maximized #3111
-				title.css('cursor', 'move');
-
-				this.minimized = false;
-			}
-		},
-
-		_maximize: function () {
-			var debug = (this.config.debug) ? 5 : 0;
-			var container = this.modal.find('.cms_modal-body');
-			var minimize = this.modal.find('.cms_modal-collapse');
-			var trigger = this.modal.find('.cms_modal-maximize');
-			var title = this.modal.find('.cms_modal-title');
-
-			// cancel action when minimized
-			if(this.minimized) return false;
-
-			if(this.maximized === false) {
-				// maximize
-				this.maximized = true;
-				trigger.addClass('cms_modal-maximize-active');
-
-				this.modal.data('css', {
-					'left': this.modal.css('left'),
-					'top': this.modal.css('top'),
-					'margin-left': this.modal.css('margin-left'),
-					'margin-top': this.modal.css('margin-top')
-				});
-				container.data('css', {
-					'width': container.width(),
-					'height': container.height()
-				});
-
-				// reset
-				this.modal.css({
-					'left': 0,
-					'top': debug,
-					'margin': 0
-				});
-				// bind resize event
-				$(window).bind('resize.cms.modal', function () {
-					container.css({
-						'width': $(window).width(),
-						'height': $(window).height() - 60 - debug
-					});
-				});
-				$(window).trigger('resize.cms.modal');
-
-				// ensure maximize element is hidden #3111
-				minimize.hide();
-				// set correct cursor when maximized #3111
-				title.css('cursor', 'default');
-			} else {
-				// minimize
-				this.maximized = false;
-				trigger.removeClass('cms_modal-maximize-active');
-
-				$(window).unbind('resize.cms.modal');
-
-				// reattach css
-				this.modal.css(this.modal.data('css'));
-				container.css(container.data('css'));
-
-				// ensure maximize element is shown #3111
-				minimize.show();
-				// set correct cursor when maximized #3111
-				title.css('cursor', 'move');
-			}
-		},
-
-		_startMove: function (initial) {
-			// cancel if maximized
-			if(this.maximized) return false;
-			// cancel action when minimized
-			if(this.minimized) return false;
-
-			var that = this;
-			var position = that.modal.position();
-
-			this.modal.find('.cms_modal-shim').show();
-
-			$(document).bind('mousemove.cms', function (e) {
-				var left = position.left - (initial.pageX - e.pageX);
-				var top = position.top - (initial.pageY - e.pageY);
-
-				that.modal.css({
-					'left': left,
-					'top': top
-				});
-			});
-		},
-
-		_endMove: function () {
-			this.modal.find('.cms_modal-shim').hide();
-
-			$(document).unbind('mousemove.cms');
-		},
-
-		_startResize: function (initial) {
-			// cancel if in fullscreen
-			if(this.maximized) return false;
-			// continue
-			var that = this;
-			var container = this.modal.find('.cms_modal-body');
-			var width = container.width();
-			var height = container.height();
-			var modalLeft = this.modal.position().left;
-			var modalTop = this.modal.position().top;
-
-			this.modal.find('.cms_modal-shim').show();
-
-			$(document).bind('mousemove.cms', function (e) {
-				var mvX = initial.pageX - e.pageX;
-				var mvY = initial.pageY - e.pageY;
-
-				var w = width - (mvX * 2);
-				var h = height - (mvY * 2);
-				var max = 680;
-
-				// add some limits
-				if(w <= max || h <= 100) return false;
-
-				// set centered animation
-				container.css({
-					'width': width - (mvX * 2),
-					'height': height - (mvY * 2)
-				});
-				that.modal.css({
-					'left': modalLeft + mvX,
-					'top': modalTop + mvY
-				});
-			});
-		},
-
-		_endResize: function () {
-			this.modal.find('.cms_modal-shim').hide();
-
-			$(document).unbind('mousemove.cms');
-		},
-
-		_setBreadcrumb: function (breadcrumb) {
-			var bread = this.modal.find('.cms_modal-breadcrumb');
-			var crumb = '';
-
-			// cancel if there is no breadcrumb)
-			if(!breadcrumb || breadcrumb.length <= 0) return false;
-			if(!breadcrumb[0].title) return false;
-
-			// load breadcrumb
-			$.each(breadcrumb, function (index, item) {
-				// check if the item is the last one
-				var last = (index >= breadcrumb.length - 1) ? 'cms_modal-breadcrumb-last' : '';
-				// render breadcrumb
-				crumb += '<a href="' + item.url + '" class="' + last + '"><span>' + item.title + '</span></a>';
-			});
-
-			// attach elements
-			bread.find('.cms_modal-breadcrumb-items').html(crumb);
-
-			// show breadcrumb
-			bread.show();
-		},
-
-		_setButtons: function (iframe) {
-			var djangoSuit = iframe.contents().find('.suit-columns').length > 0;
-			var that = this;
-			var row;
-			if (!djangoSuit) {
-				row = iframe.contents().find('.submit-row:eq(0)');
-			} else {
-				row = iframe.contents().find('.save-box:eq(0)');
-			}
-			// hide all submit-rows
-			iframe.contents().find('.submit-row').hide();
-			row.hide(); // hide submit-row
-			var form = iframe.contents().find('form');
-			//avoids conflict between the browser's form validation and Django's validation
-			form.submit(function () {
-				if (that.hideFrame) { //submit button was clicked
-					that.modal.find('.cms_modal-frame iframe').hide();
-					//page has been saved, run checkup
-					that.saved = true;
-				}
-			});
-			var buttons = row.find('input, a, button');
-			var render = $('<span />'); // seriously jquery...
-
-			// if there are no given buttons within the submit-row area
-			// scan deeper within the form itself
-			if(!buttons.length) {
-				row = iframe.contents().find('body:not(.change-list) #content form:eq(0)');
-				buttons = row.find('input[type="submit"], button[type="submit"]');
-				buttons.addClass('deletelink')
-					.hide();
-			}
-			// attach relation id
-			buttons.each(function (index, item) {
-				$(item).attr('data-rel', '_' + index);
-			});
-
-			// loop over input buttons
-			buttons.each(function (index, item) {
-				item = $(item);
-
-				// cancel if item is a hidden input
-				if(item.attr('type') === 'hidden') return false;
-
-				// create helper variables
-				var title = item.attr('value') || item.text();
-				var cls = 'cms_btn';
-
-				// set additional special css classes
-				if(item.hasClass('default')) cls = 'cms_btn cms_btn-action';
-				if(item.hasClass('deletelink')) cls = 'cms_btn cms_btn-caution';
-
-				// create the element and attach events
-				var el = $('<div class="'+cls+' '+item.attr('class')+'">'+title+'</div>');
-					el.bind(that.click, function () {
-						if(item.is('a')) that._loadContent(item.prop('href'), title);
-
-						// trigger only when blue action buttons are triggered
-						if(item.hasClass('default') || item.hasClass('deletelink')) {
-							that.options.newPlugin = null;
-							if (!item.hasClass('default')) { // hide iframe when using buttons other than submit
-								that.modal.find('.cms_modal-frame iframe').hide();
-								// page has been saved or deleted, run checkup
-								that.saved = true;
-							} else { // submit button uses the form's submit event
-								that.hideFrame = true;
-							}
-						}
-						if(item.is('input') || item.is('button')) item[0].click();
-					});
-
-				// append element
-				render.append(el);
-			});
-
-			// manually add cancel button at the end
-			var cancel = $('<div class="cms_btn">'+that.config.lang.cancel+'</div>');
-				cancel.bind(that.click, function () {
-					that.options.onClose = false;
-					that.close();
-				});
-			render.append(cancel);
-
-			// render buttons
-			this.modal.find('.cms_modal-buttons').html(render);
-		},
-
-		_loadContent: function (url, name) {
-			var that = this;
-
-			// FIXME: A better fix is needed for '&' being interpreted as the
-			// start of en entity by jQuery. See #3404
-			url = url.replace('&', '&amp;');
-			// now refresh the content
-			var iframe = $('<iframe src="'+url+'" class="" frameborder="0" />');
-				iframe.css('visibility', 'hidden');
-			var holder = this.modal.find('.cms_modal-frame');
-
-			// set correct title
-			var title = this.modal.find('.cms_modal-title');
-				title.html(name || '&nbsp;');
-
-			// ensure previous iframe is hidden
-			holder.find('iframe').css('visibility', 'hidden');
-
-			// attach load event for iframe to prevent flicker effects
-			iframe.bind('load', function () {
-				// check if iframe can be accessed
-				try {
-					iframe.contents();
-				} catch (error) {
-					CMS.API.Toolbar.showError('<strong>' + error + '</strong>');
-					that.close();
-				}
-
-				// show messages in toolbar if provided
-				var messages = iframe.contents().find('.messagelist li');
-					if(messages.length) CMS.API.Toolbar.openMessage(messages.eq(0).html());
-					messages.remove();
-				var contents = iframe.contents();
-
-				// determine if we should close the modal or reload
-				if(messages.length && that.enforceReload) that.reloadBrowser();
-				if(messages.length && that.enforceClose) {
-					that.close();
-					return false;
-				}
-
-				// after iframe is loaded append css
-				contents.find('head').append($('<link rel="stylesheet" type="text/css" href="' + that.config.urls.static + that.options.urls.css_modal + '" />'));
-
-				// adding django hacks
-				contents.find('.viewsitelink').attr('target', '_top');
-
-				// set modal buttons
-				that._setButtons($(this));
-
-				// when an error occurs, reset the saved status so the form can be checked and validated again
-				if(iframe.contents().find('.errornote').length || iframe.contents().find('.errorlist').length) {
-					that.saved = false;
-				}
-
-				// when the window has been changed pressing the blue or red button, we need to run a reload check
-				// also check that no delete-confirmation is required
-				if(that.saved && !contents.find('.delete-confirmation').length) {
-					if(that.options.onClose){
-						that.reloadBrowser(that.options.onClose, false, true);
-					} else {
-						that.reloadBrowser(window.location.href, false, true);
-					}
-				} else {
-					iframe.show();
-					// set title of not provided
-					var innerTitle = iframe.contents().find('#content h1:eq(0)');
-					if(name === undefined) title.html(innerTitle.text());
-					innerTitle.remove();
-
-					// than show
-					iframe.css('visibility', 'visible');
-
-					// append ready state
-					iframe.data('ready', true);
-
-					// attach close event
-					contents.find('body').bind('keydown.cms', function (e) {
-						if(e.keyCode === 27) that.close();
-					});
-					contents.find('body').addClass('cms_modal-window');
-
-					// figure out if .object-tools is available
-					if(contents.find('.object-tools').length) {
-						contents.find('#content').css('padding-top', 38);
-					}
-				}
-			});
-
-			// inject
-			setTimeout(function () {
-				that.modal.find('.cms_modal-body').addClass('cms_loader');
-				holder.html(iframe);
-			}, this.options.modalDuration);
-		},
-
-		_changeContent: function (el) {
-			if(el.hasClass('cms_modal-breadcrumb-last')) return false;
-
-			var parents = el.parent().find('a');
-				parents.removeClass('cms_modal-breadcrumb-last');
-
-			el.addClass('cms_modal-breadcrumb-last');
-
-			this._loadContent(el.attr('href'));
-
-			// update title
-			this.modal.find('.cms_modal-title').text(el.text());
-		}
-
-	});
-
-});
-=======
 /*
  * Copyright https://github.com/divio/django-cms
  */
@@ -1551,7 +897,7 @@
                     messages = messageList.find('li');
                     if (messages.length) {
                         CMS.API.Messages.open({
-                            message: messages.eq(0).text()
+                            message: messages.eq(0).html()
                         });
                     }
                     messageList.remove();
@@ -1757,5 +1103,4 @@
         };
     });
 
->>>>>>> f82c132a
 })(CMS.$);