from __future__ import with_statement
import re
from django.template.defaultfilters import truncatewords
import datetime
from cms.views import details
from cms.utils.compat.dj import force_unicode
import re
from cms.api import create_page, create_title
from cms.cms_toolbar import ADMIN_MENU_IDENTIFIER
from cms.compat import get_user_model, is_user_swapped
from cms.toolbar.items import ToolbarAPIMixin, LinkItem, ItemSearchResult
from cms.toolbar.toolbar import CMSToolbar
from cms.middleware.toolbar import ToolbarMiddleware
from cms.test_utils.testcases import SettingsOverrideTestCase
from cms.test_utils.util.context_managers import SettingsOverride

from django.contrib.auth.models import AnonymousUser, Permission
from django.test import TestCase

from django.test.client import RequestFactory
from django.utils.functional import lazy
from django.core.urlresolvers import reverse
from cms.test_utils.project.placeholderapp.models import (Example1, TwoPlaceholderExample, MultilingualExample1)
from cms.test_utils.project.placeholderapp.views import detail_view, detail_view_multi


class ToolbarTestBase(SettingsOverrideTestCase):
    def get_page_request(self, page, user, path=None, edit=False, lang_code='en'):
        path = path or page and page.get_absolute_url()
        if edit:
            path += '?edit'
        request = RequestFactory().get(path)
        request.session = {}
        request.user = user
        request.LANGUAGE_CODE = lang_code
        if edit:
            request.GET = {'edit': None}
        else:
            request.GET = {'edit_off': None}
        request.current_page = page
        mid = ToolbarMiddleware()
        mid.process_request(request)
        return request

    def get_anon(self):
        return AnonymousUser()

    def get_staff(self):
        staff = User(
            username='staff',
            email='staff@staff.org',
            is_active=True,
            is_staff=True,
        )
        staff.set_password('staff')
        staff.save()
        staff.user_permissions.add(Permission.objects.get(codename='change_page'))
        return staff

    def get_nonstaff(self):
        nonstaff = User(
            username='nonstaff',
            email='nonstaff@staff.org',
            is_active=True,
            is_staff=False,
        )
        nonstaff.set_password('nonstaff')
        nonstaff.save()
        nonstaff.user_permissions.add(Permission.objects.get(codename='change_page'))
        return nonstaff

    def get_superuser(self):
        superuser = User(
            username='superuser',
            email='superuser@superuser.org',
            is_active=True,
            is_staff=True,
            is_superuser=True,
        )
        superuser.set_password('superuser')
        superuser.save()
        return superuser


class ToolbarTests(ToolbarTestBase):
    settings_overrides = {'CMS_PERMISSION': False}

    def test_no_page_anon(self):
        request = self.get_page_request(None, self.get_anon(), '/')
        toolbar = CMSToolbar(request)

        items = toolbar.get_left_items() + toolbar.get_right_items()
        self.assertEqual(len(items), 0)

    def test_no_page_staff(self):
        request = self.get_page_request(None, self.get_staff(), '/')
        toolbar = CMSToolbar(request)

        items = toolbar.get_left_items() + toolbar.get_right_items()
        # Logo + admin-menu + logout
        self.assertEqual(len(items), 2, items)
        admin_items = toolbar.get_or_create_menu(ADMIN_MENU_IDENTIFIER, 'Test').get_items()
        self.assertEqual(len(admin_items), 7, admin_items)

    def test_no_page_superuser(self):
        request = self.get_page_request(None, self.get_superuser(), '/')
        toolbar = CMSToolbar(request)

        items = toolbar.get_left_items() + toolbar.get_right_items()
        # Logo + edit-mode + admin-menu + logout
        self.assertEqual(len(items), 2)
        admin_items = toolbar.get_or_create_menu(ADMIN_MENU_IDENTIFIER, 'Test').get_items()
<<<<<<< HEAD
        if is_user_swapped:
            self.assertEqual(len(admin_items), 6, admin_items)
        else:
            self.assertEqual(len(admin_items), 7, admin_items)

=======
        self.assertEqual(len(admin_items), 8, admin_items)
>>>>>>> 591fe9fc

    def test_anon(self):
        page = create_page('test', 'nav_playground.html', 'en')
        request = self.get_page_request(page, self.get_anon())
        toolbar = CMSToolbar(request)

        items = toolbar.get_left_items() + toolbar.get_right_items()
        self.assertEqual(len(items), 0)

    def test_nonstaff(self):
        page = create_page('test', 'nav_playground.html', 'en', published=True)
        request = self.get_page_request(page, self.get_nonstaff())
        toolbar = CMSToolbar(request)
        items = toolbar.get_left_items() + toolbar.get_right_items()
        # Logo + edit-mode + logout
        self.assertEqual(len(items), 0)

    def test_template_change_permission(self):
        with SettingsOverride(CMS_PERMISSIONS=True):
            page = create_page('test', 'nav_playground.html', 'en', published=True)
            request = self.get_page_request(page, self.get_nonstaff())
            toolbar = CMSToolbar(request)
            items = toolbar.get_left_items() + toolbar.get_right_items()
            self.assertEqual([item for item in items if item.css_class_suffix == 'templates'], [])

    def test_markup(self):
        create_page("toolbar-page", "nav_playground.html", "en", published=True)
        superuser = self.get_superuser()
        with self.login_user_context(superuser):
            response = self.client.get('/en/?edit')
        self.assertEquals(response.status_code, 200)
        self.assertTemplateUsed(response, 'nav_playground.html')
        self.assertContains(response, '<div id="cms_toolbar"')
        self.assertContains(response, 'cms.base.css')

    def test_markup_generic_module(self):
        create_page("toolbar-page", "col_two.html", "en", published=True)
        superuser = self.get_superuser()
        with self.login_user_context(superuser):
            response = self.client.get('/en/?edit')
        self.assertEquals(response.status_code, 200)
        self.assertContains(response, '<div class="cms_submenu-item cms_submenu-item-title"><span>Generic</span>')

    def test_markup_flash_custom_module(self):
        superuser = self.get_superuser()
        create_page("toolbar-page", "col_two.html", "en", published=True)
        with self.login_user_context(superuser):
            response = self.client.get('/en/?edit')
        self.assertEquals(response.status_code, 200)
        self.assertContains(response, 'href="LinkPlugin">')
        self.assertContains(response, '<div class="cms_submenu-item cms_submenu-item-title"><span>Different Grouper</span>')

    def test_show_toolbar_to_staff(self):
        page = create_page("toolbar-page", "nav_playground.html", "en",
                           published=True)
        request = self.get_page_request(page, self.get_staff(), '/')
        toolbar = CMSToolbar(request)
        self.assertTrue(toolbar.show_toolbar)

    def test_show_toolbar_with_edit(self):
        page = create_page("toolbar-page", "nav_playground.html", "en",
                           published=True)
        request = self.get_page_request(page, AnonymousUser(), edit=True)
        toolbar = CMSToolbar(request)
        self.assertTrue(toolbar.show_toolbar)

    def test_show_toolbar_without_edit(self):
        page = create_page("toolbar-page", "nav_playground.html", "en",
                           published=True)
        request = self.get_page_request(page, AnonymousUser(), edit=False)
        toolbar = CMSToolbar(request)
        self.assertFalse(toolbar.show_toolbar)

    def test_publish_button(self):
        page = create_page('test', 'nav_playground.html', 'en', published=True)
        request = self.get_page_request(page, self.get_superuser(), edit=True)
        toolbar = CMSToolbar(request)
        self.assertTrue(toolbar.edit_mode)
        items = toolbar.get_left_items() + toolbar.get_right_items()
        self.assertEqual(len(items), 7)

    def test_no_publish_button(self):
        page = create_page('test', 'nav_playground.html', 'en', published=True)
        request = self.get_page_request(page, self.get_staff(), edit=True)
        toolbar = CMSToolbar(request)
        self.assertTrue(page.has_change_permission(request))
        self.assertFalse(page.has_publish_permission(request))
        self.assertTrue(toolbar.edit_mode)
        items = toolbar.get_left_items() + toolbar.get_right_items()
        # Logo + edit-mode + templates + page-menu + admin-menu + logout
        self.assertEqual(len(items), 6)

    def test_no_change_button(self):
        page = create_page('test', 'nav_playground.html', 'en', published=True)
        user = self.get_staff()
        user.user_permissions.all().delete()
        request = self.get_page_request(page, user, edit=True)
        toolbar = CMSToolbar(request)
        self.assertFalse(page.has_change_permission(request))
        self.assertFalse(page.has_publish_permission(request))

        items = toolbar.get_left_items() + toolbar.get_right_items()
        # Logo + page-menu + admin-menu + logout
        self.assertEqual(len(items), 3, items)
        admin_items = toolbar.get_or_create_menu(ADMIN_MENU_IDENTIFIER, 'Test').get_items()
        self.assertEqual(len(admin_items), 7, admin_items)

    def test_button_consistency_staff(self):
        """
        Tests that the buttons remain even when the language changes.
        """
        user = self.get_staff()
        cms_page = create_page('test-en', 'nav_playground.html', 'en', published=True)
        create_title('de', 'test-de', cms_page)
        cms_page.publish('de')
        en_request = self.get_page_request(cms_page, user, edit=True)
        en_toolbar = CMSToolbar(en_request)
        self.assertEqual(len(en_toolbar.get_left_items() + en_toolbar.get_right_items()), 6)
        de_request = self.get_page_request(cms_page, user, path='/de/', edit=True, lang_code='de')
        de_toolbar = CMSToolbar(de_request)
        self.assertEqual(len(de_toolbar.get_left_items() + de_toolbar.get_right_items()), 6)

    def test_placeholder_name(self):
        with SettingsOverride(CMS_PLACEHOLDER_CONF={
            'col_left': {'name': 'PPPP'}
            }):

            superuser = self.get_superuser()
            create_page("toolbar-page", "col_two.html", "en", published=True)
            with self.login_user_context(superuser):
                response = self.client.get('/en/?edit')
            self.assertEquals(response.status_code, 200)
            self.assertContains(response, 'PPPP')

    def test_user_settings(self):
        superuser = self.get_superuser()
        with self.login_user_context(superuser):
            response = self.client.get('/en/admin/cms/usersettings/')
            self.assertEqual(response.status_code, 200)


class EditModelTemplateTagTest(ToolbarTestBase):
    urls = 'cms.test_utils.project.placeholderapp_urls'
    edit_fields_rx = "(\?|&amp;)edit_fields=%s"

    def tearDown(self):
        Example1.objects.all().delete()
        MultilingualExample1.objects.all().delete()
        super(EditModelTemplateTagTest, self).tearDown()

    def test_anon(self):
        user = self.get_anon()
        page = create_page('Test', 'col_two.html', 'en', published=True)
        ex1 = Example1(char_1="char_1", char_2="char_2", char_3="char_3",
                       char_4="char_4")
        ex1.save()
        request = self.get_page_request(page, user, edit=False)
        response = detail_view(request, ex1.pk)
        self.assertContains(response, "<h1>char_1</h1>")
        self.assertNotContains(response, "CMS.API")

    def test_noedit(self):
        user = self.get_staff()
        page = create_page('Test', 'col_two.html', 'en', published=True)
        ex1 = Example1(char_1="char_1", char_2="char_2", char_3="char_3",
                       char_4="char_4")
        ex1.save()
        request = self.get_page_request(page, user, edit=False)
        response = detail_view(request, ex1.pk)
        self.assertContains(response, "<h1>char_1</h1>")
        self.assertContains(response, "CMS.API")

    def test_edit(self):
        user = self.get_staff()
        page = create_page('Test', 'col_two.html', 'en', published=True)
        ex1 = Example1(char_1="char_1", char_2="char_2", char_3="char_3",
                       char_4="char_4")
        ex1.save()
        request = self.get_page_request(page, user, edit=True)
        response = detail_view(request, ex1.pk)
        self.assertContains(response, '<h1><div class="cms_plugin cms_plugin-%s-%s-%s-%s">char_1</div></h1>' % ('placeholderapp', 'example1', 'char_1', ex1.pk))

    def test_invalid_item(self):
        user = self.get_staff()
        page = create_page('Test', 'col_two.html', 'en', published=True)
        ex1 = Example1(char_1="char_1", char_2="char_2", char_3="char_3",
                       char_4="char_4")
        ex1.save()
        template_text = '''{% extends "base.html" %}
{% load cms_tags %}

{% block content %}
<h1>{% render_model fake "char_1" %}</h1>
{% endblock content %}
'''
        request = self.get_page_request(page, user, edit=True)
        response = detail_view(request, ex1.pk, template_string=template_text)
        self.assertContains(response, '<div class="cms_plugin cms_plugin-%s"></div>' % ex1.pk)

    def test_as_varname(self):
        user = self.get_staff()
        page = create_page('Test', 'col_two.html', 'en', published=True)
        ex1 = Example1(char_1="char_1", char_2="char_2", char_3="char_3",
                       char_4="char_4")
        ex1.save()
        template_text = '''{% extends "base.html" %}
{% load cms_tags %}

{% block content %}
<h1>{% render_model instance "char_1" as tempvar %}</h1>
{% endblock content %}
'''
        request = self.get_page_request(page, user, edit=True)
        response = detail_view(request, ex1.pk, template_string=template_text)
        self.assertNotContains(response, '<div class="cms_plugin cms_plugin-%s"></div>' % ex1.pk)

    def test_filters(self):
        user = self.get_staff()
        page = create_page('Test', 'col_two.html', 'en', published=True)
        ex1 = Example1(char_1="char_1, <p>hello</p>, <p>hello</p>, <p>hello</p>, <p>hello</p>", char_2="char_2", char_3="char_3",
                       char_4="char_4")
        ex1.save()
        template_text = '''{% extends "base.html" %}
{% load cms_tags %}

{% block content %}
<h1>{% render_model instance "char_1" "" "" 'truncatewords:2' %}</h1>
{% endblock content %}
'''
        request = self.get_page_request(page, user, edit=True)
        response = detail_view(request, ex1.pk, template_string=template_text)
        self.assertContains(response, '<h1><div class="cms_plugin cms_plugin-%s-%s-%s-%s">%s</div></h1>' % ('placeholderapp', 'example1', 'char_1', ex1.pk, truncatewords(ex1.char_1, 2)))

    def test_filters_date(self):
        user = self.get_staff()
        page = create_page('Test', 'col_two.html', 'en', published=True)
        ex1 = Example1(char_1="char_1, <p>hello</p>, <p>hello</p>, <p>hello</p>, <p>hello</p>", char_2="char_2", char_3="char_3",
                       char_4="char_4", date_field=datetime.date(2012, 1, 1))
        ex1.save()
        template_text = '''{% extends "base.html" %}
{% load cms_tags %}

{% block content %}
<h1>{% render_model instance "date_field" %}</h1>
{% endblock content %}
'''
        request = self.get_page_request(page, user, edit=True)

        response = detail_view(request, ex1.pk, template_string=template_text)
        self.assertContains(response, '<h1><div class="cms_plugin cms_plugin-%s-%s-%s-%s">%s</div></h1>' % ('placeholderapp', 'example1', 'date_field', ex1.pk, ex1.date_field.strftime("%Y-%m-%d")))

        template_text = '''{% extends "base.html" %}
{% load cms_tags %}

{% block content %}
<h1>{% render_model instance "date_field" "" "" 'date:"Y m d"' %}</h1>
{% endblock content %}
'''
        response = detail_view(request, ex1.pk, template_string=template_text)
        self.assertContains(response, '<h1><div class="cms_plugin cms_plugin-%s-%s-%s-%s">%s</div></h1>' % ('placeholderapp', 'example1', 'date_field', ex1.pk, ex1.date_field.strftime("%Y %m %d")))

    def test_filters_notoolbar(self):
        user = self.get_staff()
        page = create_page('Test', 'col_two.html', 'en', published=True)
        ex1 = Example1(char_1="char_1, <p>hello</p>, <p>hello</p>, <p>hello</p>, <p>hello</p>", char_2="char_2", char_3="char_3",
                       char_4="char_4")
        ex1.save()
        template_text = '''{% extends "base.html" %}
{% load cms_tags %}

{% block content %}
<h1>{% render_model instance "char_1" "" "" 'truncatewords:2'  %}</h1>
{% endblock content %}
'''
        request = self.get_page_request(page, user, edit=False)
        response = detail_view(request, ex1.pk, template_string=template_text)
        self.assertContains(response, '<h1>%s</h1>' % truncatewords(ex1.char_1, 2))

    def test_no_cms(self):
        user = self.get_staff()
        ex1 = Example1(char_1="char_1", char_2="char_2", char_3="char_3",
                       char_4="char_4")
        ex1.save()
        template_text = '''{% extends "base.html" %}
{% load cms_tags %}

{% block content %}
{% render_model_icon instance %}
{% endblock content %}
'''
        request = self.get_page_request('', user, edit=True)
        response = detail_view(request, ex1.pk, template_string=template_text)
        self.assertContains(response, '<div class="cms_plugin cms_plugin-%s-%s-%s cms_render_model_icon"><img src="/static/cms/img/toolbar/render_model_placeholder.png"></div>' % ('placeholderapp', 'example1', ex1.pk))
        self.assertContains(response, '\'redirectOnClose\': false,')

    def test_icon_tag(self):
        user = self.get_staff()
        page = create_page('Test', 'col_two.html', 'en', published=True)
        ex1 = Example1(char_1="char_1", char_2="char_2", char_3="char_3",
                       char_4="char_4")
        ex1.save()
        template_text = '''{% extends "base.html" %}
{% load cms_tags %}

{% block content %}
{% render_model_icon instance %}
{% endblock content %}
'''
        request = self.get_page_request(page, user, edit=True)
        response = detail_view(request, ex1.pk, template_string=template_text)
        self.assertContains(response, '<div class="cms_plugin cms_plugin-%s-%s-%s cms_render_model_icon"><img src="/static/cms/img/toolbar/render_model_placeholder.png"></div>' % ('placeholderapp', 'example1', ex1.pk))

    def test_add_tag(self):
        user = self.get_staff()
        page = create_page('Test', 'col_two.html', 'en', published=True)
        ex1 = Example1(char_1="char_1", char_2="char_2", char_3="char_3",
                       char_4="char_4")
        ex1.save()
        template_text = '''{% extends "base.html" %}
{% load cms_tags %}

{% block content %}
{% render_model_add instance %}
{% endblock content %}
'''
        request = self.get_page_request(page, user, edit=True)
        response = detail_view(request, ex1.pk, template_string=template_text)
        self.assertContains(response, '<div class="cms_plugin cms_plugin-%s-%s-add-%s cms_render_model_add"><img src="/static/cms/img/toolbar/render_model_placeholder.png"></div>' % ('placeholderapp', 'example1', ex1.pk))

    def test_block_tag(self):
        user = self.get_staff()
        page = create_page('Test', 'col_two.html', 'en', published=True)
        ex1 = Example1(char_1="char_1", char_2="char_2", char_3="char_3",
                       char_4="char_4", date_field=datetime.date(2012, 1, 1))
        ex1.save()

        # This template does not render anything as content is saved in a
        # variable and never inserted in the page
        template_text = '''{% extends "base.html" %}
{% load cms_tags %}{% load url from future %}

{% block content %}
{% render_model_block instance as rendered_model %}
    {{ instance }}
    <h1>{{ instance.char_1 }} - {{  instance.char_2 }}</h1>
    {{ instance.date_field|date:"Y" }}
    {% if instance.char_1 %}
    <a href="{% url 'detail' instance.pk %}">successful if</a>
    {% endif %}
{% endrender_model_block %}
{% endblock content %}
'''
        request = self.get_page_request(page, user, edit=True)
        response = detail_view(request, ex1.pk, template_string=template_text)
        self.assertNotContains(response, '<div class="cms_plugin cms_plugin-%s-%s-%s cms_render_model_icon"><img src="/static/cms/img/toolbar/render_model_icon.png"></div>' % ('placeholderapp', 'example1', ex1.pk))

        # This template does not render anything as content is saved in a
        # variable and inserted in the page afterwards
        template_text = '''{% extends "base.html" %}
{% load cms_tags %}{% load url from future %}

{% block content %}
{% render_model_block instance as rendered_model %}
    {{ instance }}
    <h1>{{ instance.char_1 }} - {{  instance.char_2 }}</h1>
    <span class="date">{{ instance.date_field|date:"Y" }}</span>
    {% if instance.char_1 %}
    <a href="{% url 'detail' instance.pk %}">successful if</a>
    {% endif %}
{% endrender_model_block %}
{{ rendered_model }}
{% endblock content %}
'''
        request = self.get_page_request(page, user, edit=True)
        response = detail_view(request, ex1.pk, template_string=template_text)
        # Assertions on the content of the block tag
        self.assertContains(response, '<div class="cms_plugin cms_plugin-%s-%s-%s">' % ('placeholderapp', 'example1', ex1.pk))
        self.assertContains(response, '<h1>%s - %s</h1>' % (ex1.char_1, ex1.char_2))
        self.assertContains(response, '<span class="date">%s</span>' % (ex1.date_field.strftime("%Y")))
        self.assertContains(response, '<a href="%s">successful if</a></div>' % (reverse('detail', args=(ex1.pk,))))

        # This template is rendered directly
        template_text = '''{% extends "base.html" %}
{% load cms_tags %}{% load url from future %}

{% block content %}
{% render_model_block instance %}
    {{ instance }}
    <h1>{{ instance.char_1 }} - {{  instance.char_2 }}</h1>
    <span class="date">{{ instance.date_field|date:"Y" }}</span>
    {% if instance.char_1 %}
    <a href="{% url 'detail' instance.pk %}">successful if</a>
    {% endif %}
{% endrender_model_block %}
{% endblock content %}
'''
        request = self.get_page_request(page, user, edit=True)
        response = detail_view(request, ex1.pk, template_string=template_text)
        # Assertions on the content of the block tag
        self.assertContains(response, '<div class="cms_plugin cms_plugin-%s-%s-%s">' % ('placeholderapp', 'example1', ex1.pk))
        self.assertContains(response, '<h1>%s - %s</h1>' % (ex1.char_1, ex1.char_2))
        self.assertContains(response, '<span class="date">%s</span>' % (ex1.date_field.strftime("%Y")))
        self.assertContains(response, '<a href="%s">successful if</a></div>' % (reverse('detail', args=(ex1.pk,))))

        # Changelist check
        template_text = '''{% extends "base.html" %}
{% load cms_tags %}{% load url from future %}

{% block content %}
{% render_model_block instance 'changelist' %}
    {{ instance }}
{% endrender_model_block %}
{% endblock content %}
'''
        request = self.get_page_request(page, user, edit=True)
        response = detail_view(request, ex1.pk, template_string=template_text)
        # Assertions on the content of the block tag
        self.assertContains(response, '<div class="cms_plugin cms_plugin-%s-%s-changelist-%s">' % ('placeholderapp', 'example1', ex1.pk))

    def test_invalid_attribute(self):
        user = self.get_staff()
        page = create_page('Test', 'col_two.html', 'en', published=True)
        ex1 = Example1(char_1="char_1", char_2="char_2", char_3="char_3",
                       char_4="char_4")
        ex1.save()
        template_text = '''{% extends "base.html" %}
{% load cms_tags %}

{% block content %}
<h1>{% render_model instance "fake_field" %}</h1>
{% endblock content %}
'''
        request = self.get_page_request(page, user, edit=True)
        response = detail_view(request, ex1.pk, template_string=template_text)
        self.assertContains(response, '<div class="cms_plugin cms_plugin-%s-%s-%s-%s"></div>' % ('placeholderapp', 'example1', 'fake_field', ex1.pk))

        # no attribute
        template_text = '''{% extends "base.html" %}
{% load cms_tags %}

{% block content %}CIAOOOO
<h1>{% render_model instance "" %}</h1>
{% endblock content %}
'''
        request = self.get_page_request(page, user, edit=True)
        response = detail_view(request, ex1.pk, template_string=template_text)
        self.assertContains(response, '<div class="cms_plugin cms_plugin-%s"></div>' % ex1.pk)

    def test_callable_item(self):
        user = self.get_staff()
        page = create_page('Test', 'col_two.html', 'en', published=True)
        ex1 = Example1(char_1="char_1", char_2="char_2", char_3="char_3",
                       char_4="char_4")
        ex1.save()
        template_text = '''{% extends "base.html" %}
{% load cms_tags %}

{% block content %}
<h1>{% render_model instance "callable_item" %}</h1>
{% endblock content %}
'''
        request = self.get_page_request(page, user, edit=True)
        response = detail_view(request, ex1.pk, template_string=template_text)
        self.assertContains(response, '<h1><div class="cms_plugin cms_plugin-%s-%s-%s-%s">char_1</div></h1>' % ('placeholderapp', 'example1', 'callable_item', ex1.pk))

    def test_view_method(self):
        user = self.get_staff()
        page = create_page('Test', 'col_two.html', 'en', published=True)
        ex1 = Example1(char_1="char_1", char_2="char_2", char_3="char_3",
                       char_4="char_4")
        ex1.save()
        template_text = '''{% extends "base.html" %}
{% load cms_tags %}

{% block content %}
<h1>{% render_model instance "callable_item" "char_1,char_2" "en" "" "" "dynamic_url" %}</h1>
{% endblock content %}
'''
        request = self.get_page_request(page, user, edit=True)
        response = detail_view(request, ex1.pk, template_string=template_text)
        self.assertContains(response, '<h1><div class="cms_plugin cms_plugin-%s-%s-%s-%s">char_1</div></h1>' % ('placeholderapp', 'example1', 'callable_item', ex1.pk))

    def test_method_attribute(self):
        user = self.get_staff()
        page = create_page('Test', 'col_two.html', 'en', published=True)
        ex1 = Example1(char_1="char_1", char_2="char_2", char_3="char_3",
                       char_4="char_4")
        ex1.save()
        template_text = '''{% extends "base.html" %}
{% load cms_tags %}

{% block content %}
<h1>{% render_model instance "callable_item" "char_1,char_2" "en" "" "" "static_admin_url" %}</h1>
{% endblock content %}
'''
        request = self.get_page_request(page, user, edit=True)
        ex1.set_static_url(request)
        response = detail_view(request, ex1.pk, template_string=template_text)
        self.assertContains(response, '<h1><div class="cms_plugin cms_plugin-%s-%s-%s-%s">char_1</div></h1>' % ('placeholderapp', 'example1', 'callable_item', ex1.pk))

    def test_admin_url(self):
        user = self.get_staff()
        page = create_page('Test', 'col_two.html', 'en', published=True)
        ex1 = Example1(char_1="char_1", char_2="char_2", char_3="char_3",
                       char_4="char_4")
        ex1.save()
        template_text = '''{% extends "base.html" %}
{% load cms_tags %}

{% block content %}
<h1>{% render_model instance "callable_item" "char_1" "en" "" "admin:placeholderapp_example1_edit_field" %}</h1>
{% endblock content %}
'''
        request = self.get_page_request(page, user, edit=True)
        response = detail_view(request, ex1.pk, template_string=template_text)
        self.assertContains(response, '<h1><div class="cms_plugin cms_plugin-%s-%s-%s-%s">char_1</div></h1>' % ('placeholderapp', 'example1', 'callable_item', ex1.pk))

    def test_admin_url_extra_field(self):
        user = self.get_staff()
        page = create_page('Test', 'col_two.html', 'en', published=True)
        ex1 = Example1(char_1="char_1", char_2="char_2", char_3="char_3",
                       char_4="char_4")
        ex1.save()
        template_text = '''{% extends "base.html" %}
{% load cms_tags %}

{% block content %}
<h1>{% render_model instance "callable_item" "char_2" %}</h1>
{% endblock content %}
'''
        request = self.get_page_request(page, user, edit=True)
        response = detail_view(request, ex1.pk, template_string=template_text)
        self.assertContains(response, '<h1><div class="cms_plugin cms_plugin-%s-%s-%s-%s">char_1</div></h1>' % ('placeholderapp', 'example1', 'callable_item', ex1.pk))
        self.assertContains(response, "/admin/placeholderapp/example1/edit-field/%s/en/" % ex1.pk)
        self.assertTrue(re.search(self.edit_fields_rx % "char_2", response.content.decode('utf8')))

    def test_admin_url_multiple_fields(self):
        user = self.get_staff()
        page = create_page('Test', 'col_two.html', 'en', published=True)
        ex1 = Example1(char_1="char_1", char_2="char_2", char_3="char_3",
                       char_4="char_4")
        ex1.save()
        template_text = '''{% extends "base.html" %}
{% load cms_tags %}

{% block content %}
<h1>{% render_model instance "callable_item" "char_1,char_2" "en" "" "admin:placeholderapp_example1_edit_field" %}</h1>
{% endblock content %}
'''
        request = self.get_page_request(page, user, edit=True)
        response = detail_view(request, ex1.pk, template_string=template_text)
        self.assertContains(response, '<h1><div class="cms_plugin cms_plugin-%s-%s-%s-%s">char_1</div></h1>' % ('placeholderapp', 'example1', 'callable_item', ex1.pk))
        self.assertContains(response, "/admin/placeholderapp/example1/edit-field/%s/en/" % ex1.pk)
        self.assertTrue(re.search(self.edit_fields_rx % "char_1", response.content.decode('utf8')))
        self.assertTrue(re.search(self.edit_fields_rx % "char_1%2Cchar_2", response.content.decode('utf8')))

    def test_instance_method(self):
        user = self.get_staff()
        page = create_page('Test', 'col_two.html', 'en', published=True)
        ex1 = Example1(char_1="char_1", char_2="char_2", char_3="char_3",
                       char_4="char_4")
        ex1.save()
        template_text = '''{% extends "base.html" %}
{% load cms_tags %}

{% block content %}
<h1>{% render_model instance "callable_item" %}</h1>
{% endblock content %}
'''
        request = self.get_page_request(page, user, edit=True)
        response = detail_view(request, ex1.pk, template_string=template_text)
        self.assertContains(response, '<h1><div class="cms_plugin cms_plugin-%s-%s-%s-%s">char_1</div></h1>' % ('placeholderapp', 'example1', 'callable_item', ex1.pk))

    def test_item_from_context(self):
        user = self.get_staff()
        page = create_page('Test', 'col_two.html', 'en', published=True)
        ex1 = Example1(char_1="char_1", char_2="char_2", char_3="char_3",
                       char_4="char_4")
        ex1.save()
        template_text = '''{% extends "base.html" %}
{% load cms_tags %}

{% block content %}
<h1>{% render_model instance item_name %}</h1>
{% endblock content %}
'''
        request = self.get_page_request(page, user, edit=True)
        response = detail_view(request, ex1.pk, template_string=template_text,
                               item_name="callable_item")
        self.assertContains(response, '<h1><div class="cms_plugin cms_plugin-%s-%s-%s-%s">char_1</div></h1>' % ('placeholderapp', 'example1', 'callable_item', ex1.pk))

    def test_edit_field(self):
        from django.contrib.admin import site
        exadmin = site._registry[Example1]

        user = self.get_superuser()
        page = create_page('Test', 'col_two.html', 'en', published=True)
        ex1 = Example1(char_1="char_1", char_2="char_2", char_3="char_3",
                       char_4="char_4")
        ex1.save()

        request = self.get_page_request(page, user, edit=True)
        request.GET['edit_fields'] = 'char_1'
        response = exadmin.edit_field(request, ex1.pk, "en")
        self.assertContains(response, 'id="id_char_1"')
        self.assertContains(response, 'value="char_1"')

    def test_edit_field_not_allowed(self):
        from django.contrib.admin import site
        exadmin = site._registry[Example1]

        user = self.get_superuser()
        page = create_page('Test', 'col_two.html', 'en', published=True)
        ex1 = Example1(char_1="char_1", char_2="char_2", char_3="char_3",
                       char_4="char_4")
        ex1.save()

        request = self.get_page_request(page, user, edit=True)
        request.GET['edit_fields'] = 'char_3'
        response = exadmin.edit_field(request, ex1.pk, "en")
        self.assertEqual(response.status_code, 400)
        self.assertEqual(response.content.decode('utf8'), 'Fields char_3 not editabled in the frontend')

    def test_multi_edit(self):
        user = self.get_staff()
        page = create_page('Test', 'col_two.html', 'en', published=True)
        title = create_title("fr", "test", page)

        exm = MultilingualExample1()
        exm.translate("en")
        exm.char_1 = 'one'
        exm.char_2 = 'two'
        exm.save()
        exm.translate("fr")
        exm.char_1 = "un"
        exm.char_2 = "deux"
        exm.save()

        request = self.get_page_request(page, user, edit=True)
        response = detail_view_multi(request, exm.pk)
        self.assertContains(response, '<h1><div class="cms_plugin cms_plugin-%s-%s-%s-%s">one</div></h1>' % ('placeholderapp', 'multilingualexample1', 'char_1', exm.pk))
        self.assertContains(response, "/admin/placeholderapp/multilingualexample1/edit-field/%s/en/" % exm.pk)
        self.assertTrue(re.search(self.edit_fields_rx % "char_1", response.content.decode('utf8')))
        self.assertTrue(re.search(self.edit_fields_rx % "char_1%2Cchar_2", response.content.decode('utf8')))

        with SettingsOverride(LANGUAGE_CODE="fr"):
            request = self.get_page_request(title.page, user, edit=True, lang_code="fr")
            response = detail_view_multi(request, exm.pk)
            self.assertContains(response, '<h1><div class="cms_plugin cms_plugin-%s-%s-%s-%s">un</div></h1>' % ('placeholderapp', 'multilingualexample1', 'char_1', exm.pk))
            self.assertContains(response, "/admin/placeholderapp/multilingualexample1/edit-field/%s/fr/" % exm.pk)
            self.assertTrue(re.search(self.edit_fields_rx % "char_1%2Cchar_2", response.content.decode('utf8')))

    def test_edit_field_multilingual(self):
        from django.contrib.admin import site
        exadmin = site._registry[MultilingualExample1]

        user = self.get_superuser()
        page = create_page('Test', 'col_two.html', 'en', published=True)
        title = create_title("fr", "test", page)

        exm = MultilingualExample1()
        exm.translate("en")
        exm.char_1 = 'one'
        exm.char_2 = 'two'
        exm.save()
        exm.translate("fr")
        exm.char_1 = "un"
        exm.char_2 = "deux"
        exm.save()

        request = self.get_page_request(page, user, edit=True)
        request.GET['edit_fields'] = 'char_2'

        response = exadmin.edit_field(request, exm.pk, "en")
        self.assertContains(response, 'id="id_char_2"')
        self.assertContains(response, 'value="two"')

        response = exadmin.edit_field(request, exm.pk, "fr")
        self.assertContains(response, 'id="id_char_2"')
        self.assertContains(response, 'value="deux"')

        with SettingsOverride(LANGUAGE_CODE="fr"):
            request = self.get_page_request(title.page, user, edit=True, lang_code="fr")
            request.GET['edit_fields'] = 'char_2'
            response = exadmin.edit_field(request, exm.pk, "fr")
            self.assertContains(response, 'id="id_char_2"')
            self.assertContains(response, 'value="deux"')

    def test_edit_page(self):
        language = "en"
        user = self.get_superuser()
        page = create_page('Test', 'col_two.html', language, published=True)
        title = page.get_title_obj(language)
        title.menu_title = 'Menu Test'
        title.page_title = 'Page Test'
        title.title = 'Main Test'
        title.save()
        page.publish('en')
        page.reload()
        request = self.get_page_request(page, user, edit=True)
        response = details(request, '')
        self.assertContains(response, '<div class="cms_plugin cms_plugin-cms-page-get_page_title-%s">%s</div>' % (page.pk, page.get_page_title(language)))
        self.assertContains(response, '<div class="cms_plugin cms_plugin-cms-page-get_menu_title-%s">%s</div>' % (page.pk, page.get_menu_title(language)))
        self.assertContains(response, '<div class="cms_plugin cms_plugin-cms-page-get_title-%s">%s</div>' % (page.pk, page.get_title(language)))
        self.assertContains(response, '<div class="cms_plugin cms_plugin-cms-page-changelist-%s"><h3>Menu</h3></div>' % page.pk)


class ToolbarAPITests(TestCase):
    def test_find_item(self):
        api = ToolbarAPIMixin()
        first = api.add_link_item('First', 'http://www.example.org')
        second = api.add_link_item('Second', 'http://www.example.org')
        all_links = api.find_items(LinkItem)
        self.assertEqual(len(all_links), 2)
        result = api.find_first(LinkItem, name='First')
        self.assertNotEqual(result, None)
        self.assertEqual(result.index, 0)
        self.assertEqual(result.item, first)
        result = api.find_first(LinkItem, name='Second')
        self.assertNotEqual(result, None)
        self.assertEqual(result.index, 1)
        self.assertEqual(result.item, second)
        no_result = api.find_first(LinkItem, name='Third')
        self.assertEqual(no_result, None)

    def test_find_item_lazy(self):
        lazy_attribute = lazy(lambda x: x, str)('Test')
        api = ToolbarAPIMixin()
        api.add_link_item(lazy_attribute, None)
        result = api.find_first(LinkItem, name='Test')
        self.assertNotEqual(result, None)
        self.assertEqual(result.index, 0)

    def test_not_is_staff(self):
        request = RequestFactory().get('/en/?edit')
        request.session = {}
        request.LANGUAGE_CODE = 'en'
        request.user = AnonymousUser()
        toolbar = CMSToolbar(request)
        self.assertEqual(len(toolbar.get_left_items()), 0)
        self.assertEqual(len(toolbar.get_right_items()), 0)

    def test_item_search_result(self):
        item = object()
        result = ItemSearchResult(item, 2)
        self.assertEqual(result.item, item)
        self.assertEqual(int(result), 2)
        result += 2
        self.assertEqual(result.item, item)
        self.assertEqual(result.index, 4)<|MERGE_RESOLUTION|>--- conflicted
+++ resolved
@@ -110,15 +110,12 @@
         # Logo + edit-mode + admin-menu + logout
         self.assertEqual(len(items), 2)
         admin_items = toolbar.get_or_create_menu(ADMIN_MENU_IDENTIFIER, 'Test').get_items()
-<<<<<<< HEAD
+
         if is_user_swapped:
             self.assertEqual(len(admin_items), 6, admin_items)
         else:
             self.assertEqual(len(admin_items), 7, admin_items)
-
-=======
-        self.assertEqual(len(admin_items), 8, admin_items)
->>>>>>> 591fe9fc
+#        self.assertEqual(len(admin_items), 8, admin_items)
 
     def test_anon(self):
         page = create_page('test', 'nav_playground.html', 'en')
