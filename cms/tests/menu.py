# -*- coding: utf-8 -*-
from __future__ import with_statement
import copy

from django.conf import settings
from django.contrib.auth.models import AnonymousUser, Permission, Group
from django.template import Template, TemplateSyntaxError
from django.test.utils import override_settings
from django.utils.translation import activate
from menus.base import NavigationNode, Menu
from menus.menu_pool import menu_pool, _build_nodes_inner_for_one_menu
from menus.models import CacheKey
from menus.utils import mark_descendants, find_selected, cut_levels

from cms.api import create_page
from cms.menu import CMSMenu, get_visible_pages
from cms.models import Page, ACCESS_PAGE_AND_DESCENDANTS
from cms.models.permissionmodels import GlobalPagePermission, PagePermission
from cms.test_utils.project.sampleapp.menu import StaticMenu, StaticMenu2
from cms.test_utils.fixtures.menus import (MenusFixture, SubMenusFixture,
                                           SoftrootFixture, ExtendedMenusFixture)
from cms.test_utils.testcases import CMSTestCase
from cms.test_utils.util.context_managers import LanguageOverride
from cms.test_utils.util.fuzzy_int import FuzzyInt
from cms.test_utils.util.mock import AttributeObject
from cms.utils import get_cms_setting
from cms.utils.i18n import force_language


class BaseMenuTest(CMSTestCase):

    def _get_nodes(self, path='/'):
        node1 = NavigationNode('1', '/1/', 1)
        node2 = NavigationNode('2', '/2/', 2, 1)
        node3 = NavigationNode('3', '/3/', 3, 2)
        node4 = NavigationNode('4', '/4/', 4, 2)
        node5 = NavigationNode('5', '/5/', 5)
        nodes = [node1, node2, node3, node4, node5]
        tree = _build_nodes_inner_for_one_menu([n for n in nodes], "test")
        request = self.get_request(path)
        menu_pool.apply_modifiers(tree, request)
        return tree, nodes

    def setUp(self):
        super(BaseMenuTest, self).setUp()
        if not menu_pool.discovered:
            menu_pool.discover_menus()
        self.old_menu = menu_pool.menus
        menu_pool.menus = {'CMSMenu': self.old_menu['CMSMenu']}
        menu_pool.clear(settings.SITE_ID)
        activate("en")

    def tearDown(self):
        menu_pool.menus = self.old_menu
        super(BaseMenuTest, self).tearDown()

    def get_page(self, num):
        return Page.objects.public().get(title_set__title='P%s' % num)


class MenuDiscoveryTest(ExtendedMenusFixture, CMSTestCase):

    def setUp(self):
        super(MenuDiscoveryTest, self).setUp()
        menu_pool.discovered = False
        self.old_menu = menu_pool.menus
        menu_pool.menus = {}
        menu_pool.discover_menus()
        menu_pool.register_menu(StaticMenu)
        menu_pool.register_menu(StaticMenu2)

    def tearDown(self):
        menu_pool.menus = self.old_menu
        menu_pool._expanded = False
        super(MenuDiscoveryTest, self).tearDown()

    def test_menu_types_expansion_basic(self):
        request = self.get_request('/')

        menu_pool.discover_menus()
        self.assertFalse(menu_pool._expanded)
        for key, menu in menu_pool.menus.items():
            self.assertTrue(issubclass(menu, Menu))
        defined_menus = len(menu_pool.menus)

        # Testing expansion after get_nodes
        menu_pool.get_nodes(request)
        self.assertTrue(menu_pool._expanded)
        for key, menu in menu_pool.menus.items():
            self.assertTrue(isinstance(menu, Menu))
        self.assertEqual(defined_menus, len(menu_pool.menus))

    def test_menu_expanded(self):
        menu_pool.discovered = False
        menu_pool.discover_menus()

        with self.settings(ROOT_URLCONF='cms.test_utils.project.urls_for_apphook_tests'):
            page = create_page("apphooked-page", "nav_playground.html", "en",
                               published=True, apphook="SampleApp",
                               navigation_extenders='StaticMenu')

            menu_pool._expanded = False
            self.assertFalse(menu_pool._expanded)
            self.assertTrue(menu_pool.discovered)
            menu_pool._expand_menus()

            self.assertTrue(menu_pool._expanded)
            self.assertTrue(menu_pool.discovered)
            # Counts the number of StaticMenu (which is expanded) and StaticMenu2
            # (which is not) and checks the keyname for the StaticMenu instances
            static_menus = 2
            static_menus_2 = 1
            for key, menu in menu_pool.menus.items():
                if key.startswith('StaticMenu:'):
                    static_menus -= 1
                    self.assertTrue(key.endswith(str(page.get_public_object().pk)) or key.endswith(str(page.get_draft_object().pk)))

                if key == 'StaticMenu2':
                    static_menus_2 -= 1

            self.assertEqual(static_menus, 0)
            self.assertEqual(static_menus_2, 0)

    def test_multiple_menus(self):
        with self.settings(ROOT_URLCONF='cms.test_utils.project.urls_for_apphook_tests'):
            create_page("apphooked-page", "nav_playground.html", "en",
                        published=True, apphook="SampleApp2")
            create_page("apphooked-page", "nav_playground.html", "en",
                        published=True,
                        navigation_extenders='StaticMenu')
            create_page("apphooked-page", "nav_playground.html", "en",
                        published=True, apphook="NamespacedApp", apphook_namespace='whatever',
                        navigation_extenders='StaticMenu')
            menu_pool._expanded = False
            menu_pool._expand_menus()

            self.assertEqual(len(menu_pool.get_menus_by_attribute("cms_enabled", True)), 2)

class ExtendedFixturesMenuTests(ExtendedMenusFixture, BaseMenuTest):
    """
    Tree from fixture:

        + P1
        | + P2
        |   + P3
        | + P9
        |   + P10
        |      + P11
        + P4
        | + P5
        + P6 (not in menu)
          + P7
          + P8
    """
    def get_page(self, num):
        return Page.objects.public().get(title_set__title='P%s' % num)

    def get_level(self, num):
        return Page.objects.public().filter(level=num)

    def get_all_pages(self):
        return Page.objects.public()

    def test_menu_failfast_on_invalid_usage(self):
        context = self.get_context()
        context['child'] = self.get_page(1)
        # test standard show_menu
        with self.settings(DEBUG=True, TEMPLATE_DEBUG=True):
            tpl = Template("{% load menu_tags %}{% show_menu 0 0 0 0 'menu/menu.html' child %}")
            self.assertRaises(TemplateSyntaxError, tpl.render, context)

    def test_show_submenu_nephews(self):
        context = self.get_context(path=self.get_page(2).get_absolute_url())
        tpl = Template("{% load menu_tags %}{% show_sub_menu 100 1 1 %}")
        tpl.render(context)
        nodes = context["children"]
        # P2 is the selected node
        self.assertTrue(nodes[0].selected)
        # Should include P10 but not P11
        self.assertEqual(len(nodes[1].children), 1)
        self.assertFalse(nodes[1].children[0].children)

        tpl = Template("{% load menu_tags %}{% show_sub_menu 100 1 %}")
        tpl.render(context)
        nodes = context["children"]
        # should now include both P10 and P11
        self.assertEqual(len(nodes[1].children), 1)
        self.assertEqual(len(nodes[1].children[0].children), 1)

    def test_show_submenu_template_root_level_none_no_nephew_limit(self):
        context = self.get_context(path=self.get_page(1).get_absolute_url())
        tpl = Template("{% load menu_tags %}{% show_sub_menu 100 None 100 %}")
        tpl.render(context)
        nodes = context["children"]
        # default nephew limit, P2 and P9 in the nodes list
        self.assertEqual(len(nodes), 2)


class FixturesMenuTests(MenusFixture, BaseMenuTest):
    """
    Tree from fixture:

        + P1
        | + P2
        |   + P3
        + P4
        | + P5
        + P6 (not in menu)
          + P7
          + P8
    """
    def get_page(self, num):
        return Page.objects.public().get(title_set__title='P%s' % num)

    def get_level(self, num):
        return Page.objects.public().filter(depth=num)

    def get_all_pages(self):
        return Page.objects.public()

    def test_menu_failfast_on_invalid_usage(self):
        context = self.get_context()
        context['child'] = self.get_page(1)
        # test standard show_menu
        with self.settings(DEBUG=True, TEMPLATE_DEBUG=True):
            tpl = Template("{% load menu_tags %}{% show_menu 0 0 0 0 'menu/menu.html' child %}")
            self.assertRaises(TemplateSyntaxError, tpl.render, context)

    def test_basic_cms_menu(self):
        self.assertEqual(len(menu_pool.menus), 1)
        with force_language("en"):
            response = self.client.get(self.get_pages_root())  # path = '/'
        self.assertEqual(response.status_code, 200)
        request = self.get_request()

        # test the cms menu class
        menu = CMSMenu()
        nodes = menu.get_nodes(request)
        self.assertEqual(len(nodes), len(self.get_all_pages()))

    def test_show_menu(self):
        context = self.get_context()
        # test standard show_menu
        tpl = Template("{% load menu_tags %}{% show_menu %}")
        tpl.render(context)
        nodes = context['children']
        self.assertEqual(len(nodes), 2)
        self.assertEqual(nodes[0].selected, True)
        self.assertEqual(nodes[0].sibling, False)
        self.assertEqual(nodes[0].descendant, False)
        self.assertEqual(nodes[0].children[0].descendant, True)
        self.assertEqual(nodes[0].children[0].children[0].descendant, True)
        self.assertEqual(nodes[0].get_absolute_url(), self.get_pages_root())
        self.assertEqual(nodes[1].get_absolute_url(), self.get_page(4).get_absolute_url())
        self.assertEqual(nodes[1].sibling, True)
        self.assertEqual(nodes[1].selected, False)

    def test_show_menu_num_queries(self):
        context = self.get_context()
        # test standard show_menu
        with self.assertNumQueries(FuzzyInt(5, 7)):
            """
            The queries should be:
                get all pages
                get all page permissions
                get all titles
                get the menu cache key
                create a savepoint (in django>=1.6)
                set the menu cache key
                release the savepoint (in django>=1.6)
            """
            tpl = Template("{% load menu_tags %}{% show_menu %}")
            tpl.render(context)

    def test_show_menu_cache_key_leak(self):
        context = self.get_context()
        tpl = Template("{% load menu_tags %}{% show_menu %}")
        self.assertEqual(CacheKey.objects.count(), 0)
        tpl.render(context)
        self.assertEqual(CacheKey.objects.count(), 1)
        tpl.render(context)
        self.assertEqual(CacheKey.objects.count(), 1)

    def test_menu_keys_duplicate_truncates(self):
        """
        When two objects with the same characteristics are present in the
        database, get_or_create truncates the database table to "invalidate"
        the cache, before retrying. This can happen after migrations, and since
        it's only cache, we don't want any propagation of errors.
        """
        CacheKey.objects.create(language="fr", site=1, key="a")
        CacheKey.objects.create(language="fr", site=1, key="a")
        CacheKey.objects.get_or_create(language="fr", site=1, key="a")

        self.assertEqual(CacheKey.objects.count(), 1)

    def test_only_active_tree(self):
        context = self.get_context()
        # test standard show_menu
        tpl = Template("{% load menu_tags %}{% show_menu 0 100 0 100 %}")
        tpl.render(context)
        nodes = context['children']
        self.assertEqual(len(nodes[1].children), 0)
        self.assertEqual(len(nodes[0].children), 1)
        self.assertEqual(len(nodes[0].children[0].children), 1)
        context = self.get_context(path=self.get_page(4).get_absolute_url())
        tpl = Template("{% load menu_tags %}{% show_menu 0 100 0 100 %}")
        tpl.render(context)
        nodes = context['children']
        self.assertEqual(len(nodes[1].children), 1)
        self.assertEqual(len(nodes[0].children), 0)

    def test_only_one_active_level(self):
        context = self.get_context()
        # test standard show_menu
        tpl = Template("{% load menu_tags %}{% show_menu 0 100 0 1 %}")
        tpl.render(context)
        nodes = context['children']
        self.assertEqual(len(nodes[1].children), 0)
        self.assertEqual(len(nodes[0].children), 1)
        self.assertEqual(len(nodes[0].children[0].children), 0)

    def test_only_level_zero(self):
        context = self.get_context()
        # test standard show_menu
        tpl = Template("{% load menu_tags %}{% show_menu 0 0 0 0 %}")
        tpl.render(context)
        nodes = context['children']
        for node in nodes:
            self.assertEqual(len(node.children), 0)

    def test_only_level_one(self):
        context = self.get_context()
        # test standard show_menu
        tpl = Template("{% load menu_tags %}{% show_menu 1 1 100 100 %}")
        tpl.render(context)
        nodes = context['children']
        self.assertEqual(len(nodes), len(self.get_level(2)))
        for node in nodes:
            self.assertEqual(len(node.children), 0)

    def test_only_level_one_active(self):
        context = self.get_context()
        # test standard show_menu
        tpl = Template("{% load menu_tags %}{% show_menu 1 1 0 100 %}")
        tpl.render(context)
        nodes = context['children']
        self.assertEqual(len(nodes), 1)
        self.assertEqual(nodes[0].descendant, True)
        self.assertEqual(len(nodes[0].children), 0)

    def test_level_zero_and_one(self):
        context = self.get_context()
        # test standard show_menu
        tpl = Template("{% load menu_tags %}{% show_menu 0 1 100 100 %}")
        tpl.render(context)
        nodes = context['children']
        self.assertEqual(len(nodes), 2)
        for node in nodes:
            self.assertEqual(len(node.children), 1)

    def test_show_submenu(self):
        context = self.get_context()
        # test standard show_menu
        tpl = Template("{% load menu_tags %}{% show_sub_menu %}")
        tpl.render(context)
        nodes = context['children']
        self.assertEqual(nodes[0].descendant, True)
        self.assertEqual(len(nodes), 1)
        self.assertEqual(len(nodes[0].children), 1)

        tpl = Template("{% load menu_tags %}{% show_sub_menu 1  %}")
        tpl.render(context)
        nodes = context['children']
        self.assertEqual(len(nodes), 1)
        self.assertEqual(len(nodes[0].children), 0)

        context = self.get_context(path=self.get_page(3).get_absolute_url())
        tpl = Template("{% load menu_tags %}{% show_sub_menu 100 1 %}")
        tpl.render(context)
        nodes = context["children"]
        # P3 is the selected node
        self.assertFalse(nodes[0].selected)
        self.assertTrue(nodes[0].children[0].selected)
        # top level node should be P2
        self.assertEqual(nodes[0].get_absolute_url(), self.get_page(2).get_absolute_url())
        # should include P3 as well
        self.assertEqual(len(nodes[0].children), 1)

        context = self.get_context(path=self.get_page(2).get_absolute_url())
        tpl = Template("{% load menu_tags %}{% show_sub_menu 100 0 %}")
        tpl.render(context)
        nodes = context["children"]
        # P1 should be in the nav
        self.assertEqual(nodes[0].get_absolute_url(), self.get_page(1).get_absolute_url())
        # P2 is selected
        self.assertTrue(nodes[0].children[0].selected)

    def test_show_submenu_template_root_level_none(self):
        context = self.get_context(path=self.get_page(1).get_absolute_url())
        tpl = Template("{% load menu_tags %}{% show_sub_menu 100 None 1 %}")
        tpl.render(context)
        nodes = context["children"]
        # First node is P2 (P1 children) thus not selected
        self.assertFalse(nodes[0].selected)
        # nephew limit of 1, so only P2 is the nodes list
        self.assertEqual(len(nodes), 1)
        # P3 is a child of P2, but not in nodes list
        self.assertTrue(nodes[0].children)

    def test_show_breadcrumb(self):
        context = self.get_context(path=self.get_page(3).get_absolute_url())
        tpl = Template("{% load menu_tags %}{% show_breadcrumb %}")
        tpl.render(context)
        nodes = context['ancestors']
        self.assertEqual(len(nodes), 3)
        tpl = Template("{% load menu_tags %}{% show_breadcrumb 1 %}")
        tpl.render(context)
        nodes = context['ancestors']
        self.assertEqual(len(nodes), 2)
        context = self.get_context()
        tpl = Template("{% load menu_tags %}{% show_breadcrumb %}")
        tpl.render(context)
        nodes = context['ancestors']
        self.assertEqual(len(nodes), 1)
        tpl = Template("{% load menu_tags %}{% show_breadcrumb 1 %}")
        tpl.render(context)
        nodes = context['ancestors']
        self.assertEqual(len(nodes), 0)

        page1 = self.get_page(1)
        page1.in_navigation = False
        page1.save()
        page2 = self.get_page(2)
        context = self.get_context(path=page2.get_absolute_url())
        tpl = Template("{% load menu_tags %}{% show_breadcrumb %}")
        tpl.render(context)
        nodes = context['ancestors']
        self.assertEqual(len(nodes), 2)
        self.assertEqual(nodes[0].get_absolute_url(), self.get_pages_root())
        self.assertEqual(isinstance(nodes[0], NavigationNode), True)
        self.assertEqual(nodes[1].get_absolute_url(), page2.get_absolute_url())

    def test_language_chooser(self):
        # test simple language chooser with default args
        lang_settings = copy.deepcopy(get_cms_setting('LANGUAGES'))
        lang_settings[1][0]['public'] = False
        with self.settings(CMS_LANGUAGES=lang_settings):
            context = self.get_context(path=self.get_page(3).get_absolute_url())
            tpl = Template("{% load menu_tags %}{% language_chooser %}")
            tpl.render(context)
            self.assertEqual(len(context['languages']), 3)
            # try a different template and some different args
            tpl = Template("{% load menu_tags %}{% language_chooser 'menu/test_language_chooser.html' %}")
            tpl.render(context)
            self.assertEqual(context['template'], 'menu/test_language_chooser.html')
            tpl = Template("{% load menu_tags %}{% language_chooser 'short' 'menu/test_language_chooser.html' %}")
            tpl.render(context)
            self.assertEqual(context['template'], 'menu/test_language_chooser.html')
            for lang in context['languages']:
                self.assertEqual(*lang)

    def test_page_language_url(self):
        path = self.get_page(3).get_absolute_url()
        context = self.get_context(path=path)
        tpl = Template("{%% load menu_tags %%}{%% page_language_url '%s' %%}" % 'en')
        url = tpl.render(context)
        self.assertEqual(url, "%s" % path)

    def test_show_menu_below_id(self):
        page2 = self.get_page(2)
        page2.reverse_id = "hello"
        page2.save()
        page2 = self.reload(page2)
        self.assertEqual(page2.reverse_id, "hello")
        page5 = self.get_page(5)
        context = self.get_context(path=page5.get_absolute_url())
        tpl = Template("{% load menu_tags %}{% show_menu_below_id 'hello' %}")
        tpl.render(context)
        nodes = context['children']
        self.assertEqual(len(nodes), 1)
        page3_url = self.get_page(3).get_absolute_url()
        self.assertEqual(nodes[0].get_absolute_url(), page3_url)
        page2.in_navigation = False
        page2.save()
        context = self.get_context(path=page5.get_absolute_url())
        tpl = Template("{% load menu_tags %}{% show_menu_below_id 'hello' %}")
        tpl.render(context)
        nodes = context['children']
        self.assertEqual(len(nodes), 1)
        self.assertEqual(nodes[0].get_absolute_url(), page3_url)

    def test_unpublished(self):
        page2 = self.get_page(2)
        page2.title_set.update(published=False)
        context = self.get_context()
        tpl = Template("{% load menu_tags %}{% show_menu %}")
        tpl.render(context)
        nodes = context['children']
        self.assertEqual(len(nodes), 2)
        self.assertEqual(len(nodes[0].children), 0)

    def test_home_not_in_menu(self):
        page1 = self.get_page(1)
        page1.in_navigation = False
        page1.save()
        page4 = self.get_page(4)
        page4.in_navigation = False
        page4.save()
        context = self.get_context()
        tpl = Template("{% load menu_tags %}{% show_menu 0 100 100 100 %}")
        tpl.render(context)
        nodes = context['children']
        self.assertEqual(len(nodes), 1)
        self.assertEqual(nodes[0].get_absolute_url(), self.get_page(2).get_absolute_url())
        self.assertEqual(nodes[0].children[0].get_absolute_url(), self.get_page(3).get_absolute_url())
        page4 = self.get_page(4)
        page4.in_navigation = True
        page4.save()
        menu_pool.clear(settings.SITE_ID)
        context = self.get_context()
        tpl = Template("{% load menu_tags %}{% show_menu 0 100 100 100 %}")
        tpl.render(context)
        nodes = context['children']
        self.assertEqual(len(nodes), 2)

    def test_show_submenu_from_non_menu_page(self):
        """
        Here's the structure bit we're interested in:

        + P6 (not in menu)
          + P7
          + P8

        When we render P6, there should be a menu entry for P7 and P8 if the
        tag parameters are "1 XXX XXX XXX"
        """
        page6 = self.get_page(6)
        context = self.get_context(page6.get_absolute_url())
        tpl = Template("{% load menu_tags %}{% show_menu 1 100 0 1 %}")
        tpl.render(context)
        nodes = context['children']
        number_of_p6_children = len(page6.children.filter(in_navigation=True))
        self.assertEqual(len(nodes), number_of_p6_children)

        page7 = self.get_page(7)
        context = self.get_context(page7.get_absolute_url())
        tpl = Template("{% load menu_tags %}{% show_menu 1 100 0 1 %}")
        tpl.render(context)
        nodes = context['children']
        self.assertEqual(len(nodes), number_of_p6_children)

        tpl = Template("{% load menu_tags %}{% show_menu 2 100 0 1 %}")
        tpl.render(context)
        nodes = context['children']
        number_of_p7_children = len(page7.children.filter(in_navigation=True))
        self.assertEqual(len(nodes), number_of_p7_children)

    def test_show_breadcrumb_invisible(self):
        # Must use the drafts to find the parent when calling create_page
        parent = Page.objects.drafts().get(title_set__title='P3')
        invisible_page = create_page("invisible", "nav_playground.html", "en",
            parent=parent, published=True, in_navigation=False)
        context = self.get_context(path=invisible_page.get_absolute_url())
        tpl = Template("{% load menu_tags %}{% show_breadcrumb %}")
        tpl.render(context)
        nodes = context['ancestors']
        self.assertEqual(len(nodes), 3)
        tpl = Template("{% load menu_tags %}{% show_breadcrumb 0 'menu/breadcrumb.html' 1 %}")
        tpl.render(context)
        nodes = context['ancestors']
        self.assertEqual(len(nodes), 3)
        tpl = Template("{% load menu_tags %}{% show_breadcrumb 0 'menu/breadcrumb.html' 0 %}")
        tpl.render(context)
        nodes = context['ancestors']
        self.assertEqual(len(nodes), 4)


class MenuTests(BaseMenuTest):
    def test_build_nodes_inner_for_worst_case_menu(self):
        '''
            Tests the worst case scenario

            node5
             node4
              node3
               node2
                node1
        '''
        node1 = NavigationNode('Test1', '/test1/', 1, 2)
        node2 = NavigationNode('Test2', '/test2/', 2, 3)
        node3 = NavigationNode('Test3', '/test3/', 3, 4)
        node4 = NavigationNode('Test4', '/test4/', 4, 5)
        node5 = NavigationNode('Test5', '/test5/', 5, None)

        menu_class_name = 'Test'
        nodes = [node1, node2, node3, node4, node5, ]
        len_nodes = len(nodes)

        final_list = _build_nodes_inner_for_one_menu(nodes, menu_class_name)
        self.assertEqual(len(final_list), len_nodes)

        self.assertEqual(node1.parent, node2)
        self.assertEqual(node2.parent, node3)
        self.assertEqual(node3.parent, node4)
        self.assertEqual(node4.parent, node5)
        self.assertEqual(node5.parent, None)

        self.assertEqual(node1.children, [])
        self.assertEqual(node2.children, [node1])
        self.assertEqual(node3.children, [node2])
        self.assertEqual(node4.children, [node3])
        self.assertEqual(node5.children, [node4])

    def test_build_nodes_inner_for_circular_menu(self):
        '''
        TODO:
            To properly handle this test we need to have a circular dependency
            detection system.
            Go nuts implementing it :)
        '''
        pass

    def test_build_nodes_inner_for_broken_menu(self):
        '''
            Tests a broken menu tree (non-existing parent)

            node5
             node4
              node3

            <non-existant>
             node2
              node1
        '''
        node1 = NavigationNode('Test1', '/test1/', 1, 2)
        node2 = NavigationNode('Test2', '/test2/', 2, 12)
        node3 = NavigationNode('Test3', '/test3/', 3, 4)
        node4 = NavigationNode('Test4', '/test4/', 4, 5)
        node5 = NavigationNode('Test5', '/test5/', 5, None)

        menu_class_name = 'Test'
        nodes = [node1, node2, node3, node4, node5, ]

        final_list = _build_nodes_inner_for_one_menu(nodes, menu_class_name)
        self.assertEqual(len(final_list), 3)
        self.assertFalse(node1 in final_list)
        self.assertFalse(node2 in final_list)

        self.assertEqual(node1.parent, None)
        self.assertEqual(node2.parent, None)
        self.assertEqual(node3.parent, node4)
        self.assertEqual(node4.parent, node5)
        self.assertEqual(node5.parent, None)

        self.assertEqual(node1.children, [])
        self.assertEqual(node2.children, [])
        self.assertEqual(node3.children, [])
        self.assertEqual(node4.children, [node3])
        self.assertEqual(node5.children, [node4])

    def test_utils_mark_descendants(self):
        tree_nodes, flat_nodes = self._get_nodes()
        mark_descendants(tree_nodes)
        for node in flat_nodes:
            self.assertTrue(node.descendant, node)

    def test_utils_find_selected(self):
        tree_nodes, flat_nodes = self._get_nodes()
        node = flat_nodes[0]
        selected = find_selected(tree_nodes)
        self.assertEqual(selected, node)
        selected = find_selected([])
        self.assertEqual(selected, None)

    def test_utils_cut_levels(self):
        tree_nodes, flat_nodes = self._get_nodes()
        self.assertEqual(cut_levels(tree_nodes, 1), [flat_nodes[1]])

    def test_empty_menu(self):
        context = self.get_context()
        tpl = Template("{% load menu_tags %}{% show_menu 0 100 100 100 %}")
        tpl.render(context)
        nodes = context['children']
        self.assertEqual(len(nodes), 0)


@override_settings(CMS_PERMISSION=False)
class AdvancedSoftrootTests(SoftrootFixture, CMSTestCase):
    """
    Tree in fixture (as taken from issue 662):

        top
            root
                aaa
                    111
                        ccc
                            ddd
                    222
                bbb
                    333
                    444

    In the fixture, all pages are "in_navigation", "published" and
    NOT-"soft_root".

    What is a soft root?

        If a page is a soft root, it becomes the root page in the menu if
        we are currently on or under that page.

        If we are above that page, the children of this page are not shown.
    """

    def tearDown(self):
        Page.objects.all().delete()

    def get_page(self, name):
        return Page.objects.public().get(title_set__slug=name)

    def assertTreeQuality(self, a, b, *attrs):
        """
        Checks that the node-lists a and b are the same for attrs.

        This is recursive over the tree
        """
        msg = '%r != %r with %r, %r' % (len(a), len(b), a, b)
        self.assertEqual(len(a), len(b), msg)
        for n1, n2 in zip(a, b):
            for attr in attrs:
                a1 = getattr(n1, attr)
                a2 = getattr(n2, attr)
                msg = '%r != %r with %r, %r (%s)' % (a1, a2, n1, n2, attr)
                self.assertEqual(a1, a2, msg)
            self.assertTreeQuality(n1.children, n2.children)

    def test_top_not_in_nav(self):
        """
        top: not in navigation

        tag: show_menu 0 100 0 100

        context shared: current page is aaa
        context 1: root is NOT a softroot
        context 2: root IS a softroot

        expected result: the two node-trees should be equal
        """
        top = self.get_page('top')
        top.in_navigation = False
        top.save()
        aaa = self.get_page('aaa')
        # root is NOT a soft root
        context = self.get_context(aaa.get_absolute_url())
        tpl = Template("{% load menu_tags %}{% show_menu 0 100 0 100 %}")
        tpl.render(context)
        hard_root = context['children']
        # root IS a soft root
        root = self.get_page('root')
        root.soft_root = True
        root.save()
        aaa = self.get_page('aaa')
        context = self.get_context(aaa.get_absolute_url())
        tpl = Template("{% load menu_tags %}{% show_menu 0 100 0 100 %}")
        tpl.render(context)
        soft_root = context['children']
        # assert the two trees are equal in terms of 'level' and 'title'
        self.assertTreeQuality(hard_root, soft_root, 'level', 'title')

    def test_top_in_nav(self):
        """
        top: in navigation

        tag: show_menu 0 100 0 100

        context shared: current page is aaa
        context 1: root is NOT a softroot
        context 2: root IS a softroot

        expected result 1:
            0:top
               1:root
                  2:aaa
                     3:111
                        4:ccc
                           5:ddd
                     3:222
                  2:bbb
        expected result 2:
            0:root
               1:aaa
                  2:111
                     3:ccc
                        4:ddd
                  2:222
               1:bbb
        """
        aaa = self.get_page('aaa')
        # root is NOT a soft root
        context = self.get_context(aaa.get_absolute_url())
        tpl = Template("{% load menu_tags %}{% show_menu 0 100 0 100 %}")
        tpl.render(context)
        hard_root = context['children']
        mock_tree = [
            AttributeObject(title='top', level=0, children=[
                AttributeObject(title='root', level=1, children=[
                    AttributeObject(title='aaa', level=2, children=[
                        AttributeObject(title='111', level=3, children=[
                            AttributeObject(title='ccc', level=4, children=[
                                AttributeObject(title='ddd', level=5, children=[])
                            ])
                        ]),
                        AttributeObject(title='222', level=3, children=[])
                    ]),
                    AttributeObject(title='bbb', level=2, children=[])
                ])
            ])
        ]
        self.assertTreeQuality(hard_root, mock_tree)
        # root IS a soft root
        root = self.get_page('root')
        root.soft_root = True
        root.save()
        aaa = self.get_page('aaa')
        context = self.get_context(aaa.get_absolute_url())
        tpl = Template("{% load menu_tags %}{% show_menu 0 100 0 100 %}")
        tpl.render(context)
        soft_root = context['children']
        mock_tree = [
            AttributeObject(title='root', level=0, children=[
                AttributeObject(title='aaa', level=1, children=[
                    AttributeObject(title='111', level=2, children=[
                        AttributeObject(title='ccc', level=3, children=[
                            AttributeObject(title='ddd', level=4, children=[])
                        ])
                    ]),
                    AttributeObject(title='222', level=2, children=[])
                ]),
                AttributeObject(title='bbb', level=1, children=[])
            ])
        ]
        self.assertTreeQuality(soft_root, mock_tree, 'title', 'level')


class ShowSubMenuCheck(SubMenusFixture, BaseMenuTest):
    """
    Tree from fixture:

        + P1
        | + P2
        |   + P3
        + P4
        | + P5
        + P6
          + P7 (not in menu)
          + P8
    """
    def test_show_submenu(self):
        page = self.get_page(6)
        subpage = self.get_page(8)
        context = self.get_context(page.get_absolute_url())
        # test standard show_menu
        tpl = Template("{% load menu_tags %}{% show_sub_menu %}")
        tpl.render(context)
        nodes = context['children']
        self.assertEqual(len(nodes), 1)
        self.assertEqual(nodes[0].id, subpage.pk)

    def test_show_submenu_num_queries(self):
        page = self.get_page(6)
        subpage = self.get_page(8)
        context = self.get_context(page.get_absolute_url())

        # test standard show_menu
        with self.assertNumQueries(FuzzyInt(5, 7)):
            """
            The queries should be:
                get all pages
                get all page permissions
                get all titles
                get the menu cache key
                create a savepoint (in django>=1.6)
                set the menu cache key
                release the savepoint (in django>=1.6)
            """
            tpl = Template("{% load menu_tags %}{% show_sub_menu %}")
            tpl.render(context)
            nodes = context['children']
            self.assertEqual(len(nodes), 1)
            self.assertEqual(nodes[0].id, subpage.pk)


class ShowMenuBelowIdTests(BaseMenuTest):
    """
    Test for issue 521

    Build the following tree:

        A
        |-B
          |-C
          \-D (not in nav)
    """
    def test_not_in_navigation(self):
        a = create_page('A', 'nav_playground.html', 'en', published=True,
                        in_navigation=True, reverse_id='a')
        b = create_page('B', 'nav_playground.html', 'en', parent=a,
                       published=True, in_navigation=True)
        c = create_page('C', 'nav_playground.html', 'en', parent=b,
                        published=True, in_navigation=True)
        create_page('D', 'nav_playground.html', 'en', parent=self.reload(b),
                    published=True, in_navigation=False)
        context = self.get_context(a.get_absolute_url())
        tpl = Template("{% load menu_tags %}{% show_menu_below_id 'a' 0 100 100 100 %}")
        tpl.render(context)
        nodes = context['children']
        self.assertEqual(len(nodes), 1, nodes)
        node = nodes[0]
        self.assertEqual(node.id, b.publisher_public.id)
        children = node.children
        self.assertEqual(len(children), 1, repr(children))
        child = children[0]
        self.assertEqual(child.id, c.publisher_public.id)

    def test_menu_beyond_soft_root(self):
        """
        Test for issue 4107

        Build the following tree:

            A
            |-B (soft_root)
              |-C
        """
        stdkwargs = {
            'template': 'nav_playground.html',
            'language': 'en',
            'published': True,
            'in_navigation': True,
        }
        a = create_page('A', reverse_id='a', **stdkwargs)
        b = create_page('B', parent=a, soft_root=True, **stdkwargs)
        c = create_page('C', parent=b, **stdkwargs)

        context = self.get_context(a.get_absolute_url())
        tpl = Template("{% load menu_tags %}{% show_menu 0 100 100 100 %}")
        tpl.render(context)
        nodes = context['children']
        # check whole menu
        self.assertEqual(len(nodes), 1)
        a_node = nodes[0]
        self.assertEqual(a_node.id, a.publisher_public.pk)  # On A, show from A
        self.assertEqual(len(a_node.children), 1)
        b_node = a_node.children[0]
        self.assertEqual(b_node.id, b.publisher_public.pk)
        self.assertEqual(len(b_node.children), 1)
        c_node = b_node.children[0]
        self.assertEqual(c_node.id, c.publisher_public.pk)
        self.assertEqual(len(c_node.children), 0)

        context = self.get_context(b.get_absolute_url())
        tpl = Template("{% load menu_tags %}{% show_menu 0 100 100 100 %}")
        tpl.render(context)
        nodes = context['children']
        # check whole menu
        self.assertEqual(len(nodes), 1)
        b_node = nodes[0]
        self.assertEqual(b_node.id, b.publisher_public.pk)  # On B, show from B
        self.assertEqual(len(b_node.children), 1)
        c_node = b_node.children[0]
        self.assertEqual(c_node.id, c.publisher_public.pk)
        self.assertEqual(len(c_node.children), 0)

        context = self.get_context(c.get_absolute_url())
        tpl = Template("{% load menu_tags %}{% show_menu 0 100 100 100 %}")
        tpl.render(context)
        nodes = context['children']
        # check whole menu
        self.assertEqual(len(nodes), 1)
        b_node = nodes[0]
        self.assertEqual(b_node.id, b.publisher_public.pk)  # On C, show from B
        self.assertEqual(len(b_node.children), 1)
        c_node = b_node.children[0]
        self.assertEqual(c_node.id, c.publisher_public.pk)
        self.assertEqual(len(c_node.children), 0)

        context = self.get_context(a.get_absolute_url())
        tpl = Template("{% load menu_tags %}{% show_menu_below_id 'a' 0 100 100 100 %}")
        tpl.render(context)
        nodes = context['children']
        # check whole menu
        self.assertEqual(len(nodes), 1)
        b_node = nodes[0]
        self.assertEqual(b_node.id, b.publisher_public.pk)  # On A, show from B (since below A)
        self.assertEqual(len(b_node.children), 1)
        c_node = b_node.children[0]
        self.assertEqual(c_node.id, c.publisher_public.pk)
        self.assertEqual(len(c_node.children), 0)

        context = self.get_context(b.get_absolute_url())
        tpl = Template("{% load menu_tags %}{% show_menu_below_id 'a' 0 100 100 100 %}")
        tpl.render(context)
        nodes = context['children']
        # check whole menu
        self.assertEqual(len(nodes), 1)
        b_node = nodes[0]
        self.assertEqual(b_node.id, b.publisher_public.pk)  # On B, show from B (since below A)
        self.assertEqual(len(b_node.children), 1)
        c_node = b_node.children[0]
        self.assertEqual(c_node.id, c.publisher_public.pk)
        self.assertEqual(len(c_node.children), 0)

        context = self.get_context(c.get_absolute_url())
        tpl = Template("{% load menu_tags %}{% show_menu_below_id 'a' 0 100 100 100 %}")
        tpl.render(context)
        nodes = context['children']
        # check whole menu
        self.assertEqual(len(nodes), 1)
        b_node = nodes[0]
        self.assertEqual(b_node.id, b.publisher_public.pk)  # On C, show from B (since below A)
        self.assertEqual(len(b_node.children), 1)
        c_node = b_node.children[0]
        self.assertEqual(c_node.id, c.publisher_public.pk)
        self.assertEqual(len(c_node.children), 0)

    def test_not_in_navigation_num_queries(self):
        """
        Test for issue 521

        Build the following tree:

            A
            |-B
              |-C
              \-D (not in nav)
        """
        a = create_page('A', 'nav_playground.html', 'en', published=True,
                        in_navigation=True, reverse_id='a')
        b = create_page('B', 'nav_playground.html', 'en', parent=a,
                        published=True, in_navigation=True)
        c = create_page('C', 'nav_playground.html', 'en', parent=b,
                        published=True, in_navigation=True)
        create_page('D', 'nav_playground.html', 'en', parent=self.reload(b),
                    published=True, in_navigation=False)

        with LanguageOverride('en'):
            context = self.get_context(a.get_absolute_url())
            with self.assertNumQueries(FuzzyInt(5, 7)):
                """
                The queries should be:
                    get all pages
                    get all page permissions
                    get all titles
                    get the menu cache key
                    create a savepoint (in django>=1.6)
                    set the menu cache key
                    release the savepoint (in django>=1.6)
                """
                # Actually seems to run:
                tpl = Template("{% load menu_tags %}{% show_menu_below_id 'a' 0 100 100 100 %}")
                tpl.render(context)
            nodes = context['children']
            self.assertEqual(len(nodes), 1, nodes)
            node = nodes[0]
            self.assertEqual(node.id, b.publisher_public.id)
            children = node.children
            self.assertEqual(len(children), 1, repr(children))
            child = children[0]
            self.assertEqual(child.id, c.publisher_public.id)

    def test_menu_in_soft_root(self):
        """
        Test for issue 3504

<<<<<<< HEAD
        Build the following tree:
=======
    def test_menu_in_soft_root(self):
        """
        Test for issue 3504
        
        Build the following tree:
        
            A
            |-B
            C (soft_root)
        """
        a = create_page('A', 'nav_playground.html', 'en', published=True,
                        in_navigation=True, reverse_id='a')
        b = create_page('B', 'nav_playground.html', 'en', parent=a,
                       published=True, in_navigation=True)
        c = create_page('C', 'nav_playground.html', 'en', published=True, 
                        in_navigation=True, soft_root=True)
        context = self.get_context(a.get_absolute_url())
        tpl = Template("{% load menu_tags %}{% show_menu_below_id 'a' %}")
        tpl.render(context)
        nodes = context['children']
        self.assertEqual(len(nodes), 1)
        node = nodes[0]
        self.assertEqual(node.id, b.publisher_public.id)
        context = self.get_context(c.get_absolute_url())
        tpl = Template("{% load menu_tags %}{% show_menu_below_id 'a' %}")
        tpl.render(context)
        nodes = context['children']
        self.assertEqual(len(nodes), 1)
        node = nodes[0]
        self.assertEqual(node.id, b.publisher_public.id)
>>>>>>> 4a16b697

            A
            |-B
            C (soft_root)
        """
        a = create_page('A', 'nav_playground.html', 'en', published=True,
                        in_navigation=True, reverse_id='a')
        b = create_page('B', 'nav_playground.html', 'en', parent=a,
                       published=True, in_navigation=True)
        c = create_page('C', 'nav_playground.html', 'en', published=True,
                        in_navigation=True, soft_root=True)
        context = self.get_context(a.get_absolute_url())
        tpl = Template("{% load menu_tags %}{% show_menu_below_id 'a' %}")
        tpl.render(context)
        nodes = context['children']
        self.assertEqual(len(nodes), 1)
        node = nodes[0]
        self.assertEqual(node.id, b.publisher_public.id)
        context = self.get_context(c.get_absolute_url())
        tpl = Template("{% load menu_tags %}{% show_menu_below_id 'a' %}")
        tpl.render(context)
        nodes = context['children']
        self.assertEqual(len(nodes), 1)
        node = nodes[0]
        self.assertEqual(node.id, b.publisher_public.id)


@override_settings(
    CMS_PERMISSION=True,
    CMS_PUBLIC_FOR='staff',
)
class ViewPermissionMenuTests(CMSTestCase):

    def setUp(self):
        self.page = create_page('page', 'nav_playground.html', 'en')
        self.pages = [self.page]
        self.user = self.get_standard_user()

    def get_request(self, user=None):
        attrs = {
            'user': user or AnonymousUser(),
            'REQUEST': {},
            'POST': {},
            'GET': {},
            'session': {},
        }
        return type('Request', (object,), attrs)

    def test_public_for_all_staff(self):
        request = self.get_request(self.user)
        request.user.is_staff = True
        with self.assertNumQueries(1):
            """
            The queries are:
            PagePermission count query
            """
            result = get_visible_pages(request, self.pages)
            self.assertEqual(result, [self.page.pk])

    @override_settings(CMS_PUBLIC_FOR='all')
    def test_public_for_all(self):
        request = self.get_request(self.user)
        with self.assertNumQueries(1):
            """
            The queries are:
            PagePermission query for affected pages
            """
            result = get_visible_pages(request, self.pages)
            self.assertEqual(result, [self.page.pk])

    @override_settings(CMS_PUBLIC_FOR='all')
    def test_unauthed(self):
        request = self.get_request()
        with self.assertNumQueries(1):
            """
            The query is:
            PagePermission query for affected pages
            """
            result = get_visible_pages(request, self.pages)
            self.assertEqual(result, [self.page.pk])

    def test_authed_basic_perm(self):
        self.user.user_permissions.add(Permission.objects.get(codename='view_page'))
        request = self.get_request(self.user)
        with self.assertNumQueries(5):
            """
            The queries are:
            Site
            PagePermission count query
            GlobalpagePermission count query
            User permissions
            Content type
            """
            result = get_visible_pages(request, self.pages, self.page.site)
            self.assertEqual(result, [self.page.pk])

    def test_authed_no_access(self):
        request = self.get_request(self.user)
        with self.assertNumQueries(5):
            """
            The queries are:
            Site
            View Permission Calculation Query
            GlobalpagePermission query for user
            User permissions
            Content type
            """
            result = get_visible_pages(request, self.pages, self.page.site)
            self.assertEqual(result, [])

    def test_unauthed_no_access(self):
        request = self.get_request()
        with self.assertNumQueries(1):
            result = get_visible_pages(request, self.pages)
            self.assertEqual(result, [])

    def test_page_permissions(self):
        request = self.get_request(self.user)
        PagePermission.objects.create(can_view=True, user=self.user, page=self.page)
        with self.assertNumQueries(2):
            """
            The queries are:
            PagePermission query for affected pages
            GlobalpagePermission query for user
            """
            result = get_visible_pages(request, self.pages)
            self.assertEqual(result, [self.page.pk])

    def test_page_permissions_view_groups(self):
        group = Group.objects.create(name='testgroup')
        self.user.groups.add(group)
        request = self.get_request(self.user)
        PagePermission.objects.create(can_view=True, group=group, page=self.page)
        with self.assertNumQueries(3):
            """
            The queries are:
            PagePermission query for affected pages
            GlobalpagePermission query for user
            Group query via PagePermission
            """
            result = get_visible_pages(request, self.pages)
            self.assertEqual(result, [self.page.pk])

    def test_global_permission(self):
        GlobalPagePermission.objects.create(can_view=True, user=self.user)
        request = self.get_request(self.user)
        group = Group.objects.create(name='testgroup')
        PagePermission.objects.create(can_view=True, group=group, page=self.page)
        with self.assertNumQueries(2):
            """
            The queries are:
            PagePermission query for affected pages
            GlobalpagePermission query for user
            """
            result = get_visible_pages(request, self.pages)
            self.assertEqual(result, [self.page.pk])


@override_settings(
    CMS_PERMISSION=True,
    CMS_PUBLIC_FOR='all',
)
class PublicViewPermissionMenuTests(CMSTestCase):

    def setUp(self):
        """
        Create this published hierarchy:
        A
        B1     B2
        C1 C2  C3 C4
        """
        l = 'nav_playground.html'
        kw = dict(published=True, in_navigation=True)
        a = create_page('a', l, 'en', **kw)
        b1 = create_page('b1', l, 'en', parent=a, **kw)
        b2 = create_page('b2', l, 'en', parent=a, **kw)
        c1 = create_page('c1', l, 'en', parent=b1, **kw)
        c2 = create_page('c2', l, 'en', parent=b1, **kw)
        c3 = create_page('c3', l, 'en', parent=b2, **kw)
        c4 = create_page('c4', l, 'en', parent=b2, **kw)
        self.pages = [a, b1, c1, c2, b2, c3, c4] # tree order
        self.site = a.site

        self.user = self._create_user("standard", is_staff=False, is_superuser=False)
        self.other = self._create_user("other", is_staff=False, is_superuser=False)
        PagePermission.objects.create(page=b1, user=self.user, can_view=True,
                                      grant_on=ACCESS_PAGE_AND_DESCENDANTS)
        PagePermission.objects.create(page=b2, user=self.other, can_view=True,
                                      grant_on=ACCESS_PAGE_AND_DESCENDANTS)
        attrs = {
            'user': self.user,
            'REQUEST': {},
            'POST': {},
            'GET': {},
            'session': {},
        }
        self.request = type('Request', (object,), attrs)

    def test_draft_list_access(self):
        result = get_visible_pages(self.request, self.pages, self.site)
        pages = Page.objects.filter(id__in=result).values_list('title_set__title', flat=True)
        pages = list(pages)
        self.assertEqual(pages, ['a', 'b1', 'c1', 'c2'])

    def test_draft_qs_access(self):
        result = get_visible_pages(self.request, Page.objects.drafts(), self.site)
        pages = Page.objects.filter(id__in=result).values_list('title_set__title', flat=True)
        pages = list(pages)
        self.assertEqual(pages, ['a', 'b1', 'c1', 'c2'])

    def test_public_qs_access(self):
        result = get_visible_pages(self.request, Page.objects.public(), self.site)
        pages = Page.objects.filter(id__in=result).values_list('title_set__title', flat=True)
        pages = list(pages)
        self.assertEqual(pages, ['a', 'b1', 'c1', 'c2'])


@override_settings(CMS_PERMISSION=False)
class SoftrootTests(CMSTestCase):
    """
    Ask evildmp/superdmp if you don't understand softroots!

    Softroot description from the docs:

        A soft root is a page that acts as the root for a menu navigation tree.

        Typically, this will be a page that is the root of a significant new
        section on your site.

        When the soft root feature is enabled, the navigation menu for any page
        will start at the nearest soft root, rather than at the real root of
        the site’s page hierarchy.

        This feature is useful when your site has deep page hierarchies (and
        therefore multiple levels in its navigation trees). In such a case, you
        usually don’t want to present site visitors with deep menus of nested
        items.

        For example, you’re on the page “Introduction to Bleeding”, so the menu
        might look like this:

            School of Medicine
                Medical Education
                Departments
                    Department of Lorem Ipsum
                    Department of Donec Imperdiet
                    Department of Cras Eros
                    Department of Mediaeval Surgery
                        Theory
                        Cures
                        Bleeding
                            Introduction to Bleeding <this is the current page>
                            Bleeding - the scientific evidence
                            Cleaning up the mess
                            Cupping
                            Leaches
                            Maggots
                        Techniques
                        Instruments
                    Department of Curabitur a Purus
                    Department of Sed Accumsan
                    Department of Etiam
                Research
                Administration
                Contact us
                Impressum

        which is frankly overwhelming.

        By making “Department of Mediaeval Surgery” a soft root, the menu
        becomes much more manageable:

            Department of Mediaeval Surgery
                Theory
                Cures
                    Bleeding
                        Introduction to Bleeding <current page>
                        Bleeding - the scientific evidence
                        Cleaning up the mess
                    Cupping
                    Leaches
                    Maggots
                Techniques
                Instruments
    """

    def test_basic_home(self):
        """
        Given the tree:

        |- Home
        | |- Projects (SOFTROOT)
        | | |- django CMS
        | | |- django Shop
        | |- People

        Expected menu when on "Home" (0 100 100 100):

        |- Home
        | |- Projects (SOFTROOT)
        | | |- django CMS
        | | |- django Shop
        | |- People
        """
        stdkwargs = {
            'template': 'nav_playground.html',
            'language': 'en',
            'published': True,
            'in_navigation': True,
        }
        home = create_page("Home", **stdkwargs)
        projects = create_page("Projects", parent=home, soft_root=True, **stdkwargs)
        djangocms = create_page("django CMS", parent=projects, **stdkwargs)
        djangoshop = create_page("django Shop", parent=projects, **stdkwargs)
        people = create_page("People", parent=home, **stdkwargs)
        # On Home
        context = self.get_context(home.get_absolute_url())
        tpl = Template("{% load menu_tags %}{% show_menu 0 100 100 100 %}")
        tpl.render(context)
        nodes = context['children']
        # check everything
        self.assertEqual(len(nodes), 1)
        homenode = nodes[0]
        self.assertEqual(homenode.id, home.publisher_public.pk)
        self.assertEqual(len(homenode.children), 2)
        projectsnode, peoplenode = homenode.children
        self.assertEqual(projectsnode.id, projects.publisher_public.pk)
        self.assertEqual(peoplenode.id, people.publisher_public.pk)
        self.assertEqual(len(projectsnode.children), 2)
        cmsnode, shopnode = projectsnode.children
        self.assertEqual(cmsnode.id, djangocms.publisher_public.pk)
        self.assertEqual(shopnode.id, djangoshop.publisher_public.pk)
        self.assertEqual(len(cmsnode.children), 0)
        self.assertEqual(len(shopnode.children), 0)
        self.assertEqual(len(peoplenode.children), 0)

    def test_basic_projects(self):
        """
        Given the tree:

        |- Home
        | |- Projects (SOFTROOT)
        | | |- django CMS
        | | |- django Shop
        | |- People

        Expected menu when on "Projects" (0 100 100 100):

        |- Projects (SOFTROOT)
        | |- django CMS
        | |- django Shop
        """
        stdkwargs = {
            'template': 'nav_playground.html',
            'language': 'en',
            'published': True,
            'in_navigation': True,
        }
        home = create_page("Home", **stdkwargs)
        projects = create_page("Projects", parent=home, soft_root=True, **stdkwargs)
        djangocms = create_page("django CMS", parent=projects, **stdkwargs)
        djangoshop = create_page("django Shop", parent=projects, **stdkwargs)
        create_page("People", parent=home, **stdkwargs)
        # On Projects
        context = self.get_context(projects.get_absolute_url())
        tpl = Template("{% load menu_tags %}{% show_menu 0 100 100 100 %}")
        tpl.render(context)
        nodes = context['children']
        # check everything
        self.assertEqual(len(nodes), 1)
        projectsnode = nodes[0]
        self.assertEqual(projectsnode.id, projects.publisher_public.pk)
        self.assertEqual(len(projectsnode.children), 2)
        cmsnode, shopnode = projectsnode.children
        self.assertEqual(cmsnode.id, djangocms.publisher_public.pk)
        self.assertEqual(shopnode.id, djangoshop.publisher_public.pk)
        self.assertEqual(len(cmsnode.children), 0)
        self.assertEqual(len(shopnode.children), 0)

    def test_basic_djangocms(self):
        """
        Given the tree:

        |- Home
        | |- Projects (SOFTROOT)
        | | |- django CMS
        | | |- django Shop
        | |- People

        Expected menu when on "django CMS" (0 100 100 100):

        |- Projects (SOFTROOT)
        | |- django CMS
        | |- django Shop
        """
        stdkwargs = {
            'template': 'nav_playground.html',
            'language': 'en',
            'published': True,
            'in_navigation': True,
        }
        home = create_page("Home", **stdkwargs)
        projects = create_page("Projects", parent=home, soft_root=True, **stdkwargs)
        djangocms = create_page("django CMS", parent=projects, **stdkwargs)
        djangoshop = create_page("django Shop", parent=projects, **stdkwargs)
        create_page("People", parent=home, **stdkwargs)
        # On django CMS
        context = self.get_context(djangocms.get_absolute_url())
        tpl = Template("{% load menu_tags %}{% show_menu 0 100 100 100 %}")
        tpl.render(context)
        nodes = context['children']
        # check everything
        self.assertEqual(len(nodes), 1)
        projectsnode = nodes[0]
        self.assertEqual(projectsnode.id, projects.publisher_public.pk)
        self.assertEqual(len(projectsnode.children), 2)
        cmsnode, shopnode = projectsnode.children
        self.assertEqual(cmsnode.id, djangocms.publisher_public.pk)
        self.assertEqual(shopnode.id, djangoshop.publisher_public.pk)
        self.assertEqual(len(cmsnode.children), 0)
        self.assertEqual(len(shopnode.children), 0)

    def test_basic_people(self):
        """
        Given the tree:

        |- Home
        | |- Projects (SOFTROOT)
        | | |- django CMS
        | | |- django Shop
        | |- People

        Expected menu when on "People" (0 100 100 100):

        |- Home
        | |- Projects (SOFTROOT)
        | | |- django CMS
        | | |- django Shop
        | |- People
        """
        stdkwargs = {
            'template': 'nav_playground.html',
            'language': 'en',
            'published': True,
            'in_navigation': True,
        }
        home = create_page("Home", **stdkwargs)
        projects = create_page("Projects", parent=home, soft_root=True, **stdkwargs)
        djangocms = create_page("django CMS", parent=projects, **stdkwargs)
        djangoshop = create_page("django Shop", parent=projects, **stdkwargs)
        people = create_page("People", parent=home, **stdkwargs)
        # On People
        context = self.get_context(home.get_absolute_url())
        tpl = Template("{% load menu_tags %}{% show_menu 0 100 100 100 %}")
        tpl.render(context)
        nodes = context['children']
        # check everything
        self.assertEqual(len(nodes), 1)
        homenode = nodes[0]
        self.assertEqual(homenode.id, home.publisher_public.pk)
        self.assertEqual(len(homenode.children), 2)
        projectsnode, peoplenode = homenode.children
        self.assertEqual(projectsnode.id, projects.publisher_public.pk)
        self.assertEqual(peoplenode.id, people.publisher_public.pk)
        self.assertEqual(len(projectsnode.children), 2)
        cmsnode, shopnode = projectsnode.children
        self.assertEqual(cmsnode.id, djangocms.publisher_public.pk)
        self.assertEqual(shopnode.id, djangoshop.publisher_public.pk)
        self.assertEqual(len(cmsnode.children), 0)
        self.assertEqual(len(shopnode.children), 0)
        self.assertEqual(len(peoplenode.children), 0)<|MERGE_RESOLUTION|>--- conflicted
+++ resolved
@@ -1072,40 +1072,7 @@
         """
         Test for issue 3504
 
-<<<<<<< HEAD
         Build the following tree:
-=======
-    def test_menu_in_soft_root(self):
-        """
-        Test for issue 3504
-        
-        Build the following tree:
-        
-            A
-            |-B
-            C (soft_root)
-        """
-        a = create_page('A', 'nav_playground.html', 'en', published=True,
-                        in_navigation=True, reverse_id='a')
-        b = create_page('B', 'nav_playground.html', 'en', parent=a,
-                       published=True, in_navigation=True)
-        c = create_page('C', 'nav_playground.html', 'en', published=True, 
-                        in_navigation=True, soft_root=True)
-        context = self.get_context(a.get_absolute_url())
-        tpl = Template("{% load menu_tags %}{% show_menu_below_id 'a' %}")
-        tpl.render(context)
-        nodes = context['children']
-        self.assertEqual(len(nodes), 1)
-        node = nodes[0]
-        self.assertEqual(node.id, b.publisher_public.id)
-        context = self.get_context(c.get_absolute_url())
-        tpl = Template("{% load menu_tags %}{% show_menu_below_id 'a' %}")
-        tpl.render(context)
-        nodes = context['children']
-        self.assertEqual(len(nodes), 1)
-        node = nodes[0]
-        self.assertEqual(node.id, b.publisher_public.id)
->>>>>>> 4a16b697
 
             A
             |-B
