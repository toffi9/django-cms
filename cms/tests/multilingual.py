--- conflicted
+++ resolved
@@ -133,14 +133,10 @@
         add_plugin(placeholder, "TextPlugin", TESTLANG, body="test")
         self.assertEqual(placeholder.cmsplugin_set.filter(language=TESTLANG2).count(), 1)
         self.assertEqual(placeholder.cmsplugin_set.filter(language=TESTLANG).count(), 1)
-<<<<<<< HEAD
         user = get_user_model().objects.create_superuser('super', 'super@django-cms.org', 'super')
         page = publish_page(page, user)
-=======
-        user = User.objects.create_superuser('super', 'super@django-cms.org', 'super')
         page = publish_page(page, user, TESTLANG)
         page = publish_page(page, user, TESTLANG2)
->>>>>>> 591fe9fc
         public = page.publisher_public
         placeholder = public.placeholders.all()[0]
         self.assertEqual(placeholder.cmsplugin_set.filter(language=TESTLANG2).count(), 1)
