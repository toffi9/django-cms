--- conflicted
+++ resolved
@@ -11,6 +11,7 @@
 from django.utils.six.moves import StringIO
 
 from cms.api import create_page, add_plugin, create_title
+from cms.management.commands.cms import Command as CMSCommand
 from cms.management.commands.subcommands.list import plugin_report
 from cms.models import Page, StaticPlaceholder
 from cms.models.placeholdermodel import Placeholder
@@ -39,12 +40,11 @@
 class ManagementTestCase(CMSTestCase):
     @override_settings(INSTALLED_APPS=TEST_INSTALLED_APPS)
     def test_list_apphooks(self):
-<<<<<<< HEAD
         with apphooks(SampleApp):
             out = StringIO()
             create_page('Hello Title', "nav_playground.html", "en", apphook=APPHOOK)
             self.assertEqual(Page.objects.filter(application_urls=APPHOOK).count(), 1)
-            command = cms.Command()
+            command = CMSCommand()
             command.stdout = out
             command.handle("list", "apphooks", interactive=False)
             self.assertEqual(out.getvalue(), "SampleApp\n")
@@ -52,22 +52,10 @@
     def test_uninstall_apphooks_without_apphook(self):
         with apphooks():
             out = StringIO()
-            command = cms.Command()
+            command = CMSCommand()
             command.stdout = out
             command.handle("uninstall", "apphooks", APPHOOK, interactive=False)
             self.assertEqual(out.getvalue(), "no 'SampleApp' apphooks found\n")
-=======
-        out = StringIO()
-        create_page('Hello Title', "nav_playground.html", "en", apphook=APPHOOK)
-        self.assertEqual(Page.objects.filter(application_urls=APPHOOK).count(), 1)
-        management.call_command('cms', 'list', 'apphooks', interactive=False, stdout=out)
-        self.assertEqual(out.getvalue(), "SampleApp (draft)\n")
-
-    def test_uninstall_apphooks_without_apphook(self):
-        out = StringIO()
-        management.call_command('cms', 'uninstall', 'apphooks', APPHOOK, interactive=False, stdout=out)
-        self.assertEqual(out.getvalue(), "no 'SampleApp' apphooks found\n")
->>>>>>> 23522562
 
     def test_fix_tree(self):
         create_page("home", "nav_playground.html", "en")
@@ -86,24 +74,15 @@
 
     @override_settings(INSTALLED_APPS=TEST_INSTALLED_APPS)
     def test_uninstall_apphooks_with_apphook(self):
-<<<<<<< HEAD
         with apphooks(SampleApp):
             out = StringIO()
             create_page('Hello Title', "nav_playground.html", "en", apphook=APPHOOK)
             self.assertEqual(Page.objects.filter(application_urls=APPHOOK).count(), 1)
-            command = cms.Command()
+            command = CMSCommand()
             command.stdout = out
             command.handle("uninstall", "apphooks", APPHOOK, interactive=False)
             self.assertEqual(out.getvalue(), "1 'SampleApp' apphooks uninstalled\n")
             self.assertEqual(Page.objects.filter(application_urls=APPHOOK).count(), 0)
-=======
-        out = StringIO()
-        create_page('Hello Title', "nav_playground.html", "en", apphook=APPHOOK)
-        self.assertEqual(Page.objects.filter(application_urls=APPHOOK).count(), 1)
-        management.call_command('cms', 'uninstall', 'apphooks', APPHOOK, interactive=False, stdout=out)
-        self.assertEqual(out.getvalue(), "1 'SampleApp' apphooks uninstalled\n")
-        self.assertEqual(Page.objects.filter(application_urls=APPHOOK).count(), 0)
->>>>>>> 23522562
 
     @override_settings(INSTALLED_APPS=TEST_INSTALLED_APPS)
     def test_list_plugins(self):
