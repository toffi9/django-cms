--- conflicted
+++ resolved
@@ -14,11 +14,7 @@
             'wymeditor/jquery.wymeditor.js',
             'wymeditor/plugins/resizable/jquery.wymeditor.resizable.js',
             'js/wymeditor.placeholdereditor.js',
-<<<<<<< HEAD
-            'js/plugins/jquery.ui.core.js',
-=======
             'js/libs/jquery.ui.core.js',
->>>>>>> 6f599362
             'js/placeholder_editor_registry.js',
         )]
         css = {
