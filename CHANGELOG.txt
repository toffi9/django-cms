=== 3.3.0.rc1 (2016-05-16) ===

* Removed support for Django 1.6, 1.7 and python 2.6
* Changed the default value of CMSPlugin.position to 0 instead of null
* Refactored the language menu to allow for better integration with many languages
* Refactored management commands completely for better consistency
* Fixed "failed to load resource" for favicon on welcome screen
* Changed behaviour of toolbar CSS classes: ``cms-toolbar-expanded`` class is only added now when toolbar is fully
  expanded and not at the beginning of the animation. ``cms-toolbar-expanding`` and ``cms-toolbar-collapsing`` classes
  are added at the beginning of their respective animations.
* Added unit tests for CMS JavaScript files
* Added frontend integration tests (written with Casper JS)
* Removed frontend integration tests (written with Selenium)
* Added the ability to declare cache expiration periods on a per-plugin basis
* Improved UI of page tree
* Improved UI in various minor ways
* Added a new setting CMS_INTERNAL_IPS for defining a set of IP addresses for which
  the toolbar will appear for authorized users. If left unset, retains the
  existing behavior of allowing toolbar for authorized users at any IP address.
* Changed behaviour of sideframe; is no longer resizable, opens to 90% of the screen or 100% on
  small screens.
* Removed some unnecessary reloads after closing sideframe.
* Added the ability to make pagetree actions work on currently picked language
* Removed deprecated CMS_TOOLBAR_SIMPLE_STRUCTURE_MODE setting
* Introduced the method `get_cache_expiration` on CMSPluginBase to be used
  by plugins for declaring their rendered content's period of validity.
* Introduced the method `get_vary_cache_on` on CMSPluginBase to be used
  by plugins for declaring ``VARY`` headers.
* Improved performance of plugin moving; no longer saves all plugins inside the placeholder.
* Fixed breadcrumbs of recently moved plugin reflecting previous position in
  the tree
* Refactored plugin adding logic to no longer create the plugin before the user submits the form.
* Improved the behaviour of the placeholder cache
* Improved fix-tree command to sort by position and path when rebuilding positions.
* Fixed several regressions and tree corruptions on page move.
* Added new class method on CMSPlugin ``requires_parent_plugin``
* Fixed behaviour of ``get_child_classes``; now correctly calculates child classes when not
  configured in the placeholder.
* Removed internal ``ExtraMenuItems`` tag.
* Removed internal ``PluginChildClasses`` tag.
<<<<<<< HEAD
* Modified RenderPlugin tag to no longer render the ``content.html`` template
  and instead just return the results.
* ``Toolbar()`` main class now has a ``get_cached_template`` method that's
  used to reuse loaded templates per request. It works like Django's cached
  template loader but on a request basis.
* Use a method to get CMSApp.urls, to allow passing a page object to it.
* Fixed a bug when it was possible to drag plugin into clipboard
* Fixed a bug where clearing clipboard was closing any open modal
=======
* Modified RenderPlugin tag; no longer renders the ``content.html`` template
  and instead just returns the results.
* Added a ``get_cached_template`` method to the ``Toolbar()`` main class to reuse loaded templates per request. It
  works like Django's cached template loader, but on a request basis.
* Added a new method ``get_urls()`` on the appbase class to get CMSApp.urls, to allow passing a page object to it.
>>>>>>> 8ac4ade1


=== 3.2.6 (unreleased) ===

- Added CMS_WIZARD_CONTENT_PLACEHOLDER setting
- Renamed the CMS_WIZARD_* settings to CMS_PAGE_WIZARD_*
- Deprecated the old-style wizard-related settings


=== 3.2.5 (2016-04-27) ===

- Fixed regression when page couldn't be copied if CMS_PERMISSION was False
- Improved handling of uninstalled apphooks


=== 3.2.4 (unreleased) ===


=== 3.2.3 (2016-03-09) ===

- Fix the display of hyphenated language codes in the page tree
- Fix a family of issues relating to unescaped translations in the page tree


=== 3.2.2 (2016-03-02) ===

- Substantial improvements to the page tree and significant reduction of reloads
- Update jsTree version to 3.2.1 with slight adaptions to the Pagetree
- Documentation improvements
- Improve the display and useability of the language menu, especially in cases
  where there are many languages.
- Fix an issue relating to search fields in plugins
- Fix an issue where the app-resolver would trigger locales into migrations
- Fix cache settings
- Fix ToolbarMiddleware.is_cms_request logic
- Fix numerous Django 1.9 deprecations
- Numerous other improvements to overall stability and code quality


=== 3.2.1 (2016-01-29) ===

- Add support for Django 1.9 (with some deprecation warnings).
- Add support for django-reversion 1.10+ (required by Django 1.9+).
- Add placeholder name to the edit tooltip.
- Add ``attr['is_page']=True`` to CMS Page navigation nodes.
- Add Django and Python versions to debug bar info tooltip
- Fix an issue with refreshing the UI when switching CMS language.
- Fix an issue with sideframe urls not being remembered after reload.
- Fix breadcrumb in page revision list.
- Fix clash with Foundation that caused "Add plugin" button to be unusable.
- Fix a tree corruption when pasting a nested plugin under another plugin.
- Fix message with CMS version not showing up on hover in debug mode.
- Fix messages not being positioned correctly in debug mode.
- Fix an issue where plugin parent restrictions where not respected when pasting a plugin.
- Fix an issue where "Copy all" menu item could have been clicked on empty placeholder.
- Fix a bug where page tree styles didn't load from STATIC_URL that pointed to a different host.
- Fix an issue where the side-frame wouldn't refresh under some circumstances.
- Honor CMS_RAW_ID_USERS in GlobalPagePermissionAdmin.


=== 3.2.0 (2015-11-24) ===

- Added new wizard to improve content creation
- Added Aldryn Apphook Reload https://github.com/aldryn/aldryn-apphook-reload/ into core
- Added database migration creating ``UrlconfRevision`` for apphook reload.
- Added tooltips for certain user interaction elements
- Added full touch support and optimisations for mobile devices
- Added gulp.js for linting, compressing and bundling
- Added YuiDocs for Javascript documentation
- Added ``CMS_TOOLBAR_SIMPLE_STRUCTURE_MODE`` to switch back to the old board rendering,
  this will be deprecated in 3.3.0
- Added ``request.toolbars.placeholder_list`` this will replace
  ``request.toolbars.placeholders`` in 3.3.0
- Added new installation screen with optimisation alongside the new content creation wizard
- Added ``.editorconfig`` to the django-cms project
- Added HTML rendering capabilities for the modal
- Added browser history to the sideframe
- Improved design for better touch support
- Improved design for better accessibility support such as contrast ratio
- Improved design to reflect latest responsive design standards such as the toolbar
  menu which collapses to "More"
- Improved UI for scrolling, saving and navigating through content
  creation and editing such as ``CTRL + Enter`` for saving
- Improved overall speed loading times and interaction response
- Improved drag & drop experience
- Improved structure board hierarchy to be displayed as tree elements instead of nested boxes
- Improved clipboard to be integrated within the toolbar and structure board (copy & paste)
- Improved modal UI and added significant speed improvements
- Improved sideframe UI and reduced functionality
- Improved messaging system within ``cms.messages.js``
- Improved pagetree design and UI (soft-redesign) refactoring will follow in 3.3
- Improved parent plugin restricts on frontend
- Improved frontend code to comply with aldryn-boilerplate-bootstrap3
- Improved folder structure for frontend related components such as JavaScript and SASS
- Improved color and value variable declarations for Styles
- Improved key mapping for actions such as saving, closing and switching across browsers
- Switched from tabs to 4 spaces everywhere
- Switched from ruby sass/compass to libsass/autoprefixer
- Switched from sprite images to auto generated webfonts via gulp
- Moved widgets.py javascript to ``static/cms/js/widgets``
- Fixed an issue in which placeholder template tags ignored the ``lang`` parameter
- Renamed cms_app, cms_menu, cms_toolbar to plural versions eg. ``cms_apps.py``
  ``cms_menus.py``, ``cms_toolbars.py`` with backwards compatibility
- Removed all id attributes on html elements in favour of classes
- Removed 'develop.py' to replace with 'manage.py' (devs)
- Removed Alias plugin from list of plugins (Create Alias still an option)
- Added support for 3rd party admin themes
- Update the toolbar tutorial
- Update the 3rd party integration tutorial
- Fixed an issue where dialogs can't be closed when activating prevent checkbox
- Fixed edit and edit_off constants not being honoured in frontend code
- Deprecate CMSPlugin.disable_child_plugin in favour of disable_child_plugins
- Fixed an issue where ``allow_children`` and ``disable_child_plugins`` didn't work on dragitems


=== 3.1.6 (unreleased) ===

- Fix cache settings


=== 3.1.5 (2016-01-29) ===

- Fixed a tree corruption when pasting a nested plugin under another plugin.
- Improve CMSPluginBase.render documentation
- Fix CMSEditableObject context generation which generates to errors with django-classy-tags 0.7.1
- Fix error in toolbar when LocaleMiddleware is not used
- Move templates validation in app.ready
- Fix ExtensionToolbar when language is removed but titles still exists
- Fix pages menu missing on fresh install 3.1
- Fix incorrect language on placeholder text for redirect field
- Fix PageSelectWidget JS syntax
- Fix redirect when disabling toolbar
- Fix CMS_TOOLBAR_HIDE causes 'WSGIRequest' object has no attribute 'toolbar'


=== 3.1.4 (2015-11-24) ===

- Fixed a problem in ``0010_migrate_use_structure.py`` that broke some migration paths to Django 1.8
- Fixed ``fix_tree`` command
- Removed some warnings for Django 1.9
- Fixed issue causing plugins to move when using scroll bar of plugin menu in Firefox & IE
- Fixed JavaScript error when using ``PageSelectWidget``
- Fixed whitespace markup issues in draft mode
- Added plugin migrations layout detection in tests
- Fixed some treebeard corruption issues


=== 3.1.3 (2015-09-01) ===

- Add missing migration
- Exclude PageUser manager from migrations
- Fix check for template instance in Django 1.8.x
- Fix error in PageField for Django 1.8
- Fix some Page tree bugs
- Declare Django 1.6.9 dependency in setup.py
- Make sure cache version returned is an int
- Fix issue preventing migrations to run on a new database (django 1.8)
- Fix get User model in 0010 migration
- Fix support for unpublished language pages
- Add documentation for plugins datamigration
- Fix getting request in _show_placeholder_for_page on Django 1.8
- Fix template inheritance order
- Fix xframe options inheritance order
- Fix placeholder inheritance order
- Fix language chooser template
- Relax html5lib versions
- Fix redirect when deleting a page
- Correct South migration error
- Correct validation on numeric fields in modal popups
- Exclude scssc from manifest
- Remove unpublished pages from menu
- Remove page from menu items for performance reason
- Fix reachability of pages with expired ancestors
- Don't try to modify an immutable QueryDict
- Only attempt to delete cache keys if there are some to be deleted
- Update documentation section
- Fix language chooser template
- Cast to int cache version
- Fix extensions copy when using duplicate page/create page type


=== 3.1.2 (2015-07-02) ===

- Fix placeholder cache invalidation under some circumstances
- Update translations


=== 3.1.1 (2015-06-27) ===

- Add Django 1.8 support
- Tutorial updates and improvements
- Fix issue with causes menu classes to be duplicated in advanced settings
- Fix issue with breadcrumbs not showing
- Fix issues with show_menu templatetags
- Minor documentation fixes
- Revert whitespace cleanup on flash player to fix it
- Correctly restore previous status of dragbars
- Add copy_site command
- Fix an issue related to "Empty all" Placeholder feature
- Fix plugin sorting in py3
- Fix language-related issues when retrieving page URL
- Add setting to disable toolbar for anonymous users
- Fix search results number and items alignment in page changelist
- Preserve information regarding the current view when applying the CMS decorator
- Fix errors with toolbar population
- Fix error with watch_models type
- Fix error with plugin breadcrumbs order
- Change the label "Save and close" to "Save as draft"
- Fix X-Frame-Options on top-level pages
- Fix order of which application urls are injected into urlpatterns
- Fix delete non existing page language
- Fix language fallback for nested plugins
- Fix render_model template tag doesn't show correct change list
- Fix Scanning for placeholders fails on include tags with a variable as an argument
- Fix handling of plugin position attribute
- Fix for some structureboard issues
- Add setting to hide toolbar when a URL is not handled by django CMS
- Add editorconfig configuration
- Make shift tab work correctly in submenu
- Fix get_language_from_request if POST and GET exists
- Fix an error in placeholder cache
- Fix language chooser template


=== 3.1.0 (2015-04-20) ===

- Remove django-mptt in favor of django-treebeard
- Remove compatibility with Django 1.4 / 1.5
- General code cleanup
- Simplify loading of view restrictions in the menu
- South is not marked as optional; to use south on Django 1.6 install django-cms[south]
- Add system_plugin attribute to CMSPluginBase that allow the plugin to override any configured restriction
- Change placeholder language fallback default to True
- Remove plugin table naming compatibility layer
- Remove deprecated cms.context_processors.media context processor
- Add templatetag render_plugin_block
- Add templatetag render_model_add_block
- Add "Structure mode" permission


=== 3.0.17 (unreleased) ===

- Fix ExtensionToolbar when language is removed but titles still exists…
- Fix PageSelectWidget JS syntax
- Fix cache settings


=== 3.0.16 (2015-11-24) ===

- Fixed JavaScript error when using ``PageSelectWidget``
- Fixed whitespace markup issues in draft mode
- Added plugin migrations layout detection in tests


=== 3.0.15 (2015-09-01) ===

- Relax html5lib versions
- Fix redirect when deleting a page
- Correct South migration error
- Correct validation on numeric fields in modal popups
- Exclude scssc from manifest
- Remove unpublished pages from menu
- Remove page from menu items for performance reason
- Fix reachability of pages with expired ancestors
- Don't try to modify an immutable QueryDict
- Only attempt to delete cache keys if there are some to be deleted
- Update documentation section
- Fix language chooser template
- Cast to int cache version
- Fix extensions copy when using duplicate page/create page type


=== 3.0.14 (2015-06-27) ===

- Fixed an issue where privileged users could be tricked into performing actions without their knowledge via a CSRF vulnerability
- Fixed an issue related to "Empty all" Placeholder feature
- Fix issue with causes menu classes to be duplicated in advanced settings
- Fix issue with breadcrumbs not showing
- Fix issues with show_menu templatetags
- Fix plugin sorting in py3
- Fix search results number and items alignment in page changelist
- Fix X-Frame-Options on top-level pages
- Preserve information regarding the current view when applying the CMS decorator
- Fix render_model template tag doesn't show correct change list
- Fix language fallback for nested plugins
- Fix order of which application urls are injected into urlpatterns
- Fix delete non existing page language
- Fix Scanning for placeholders fails on include tags with a variable as an argument
- Minor documentation fixes
- Pin South version to 1.0.2
- Pin Html5lib version to 0.999 until a current bug is fixed
- Fix language chooser template


=== 3.0.13 (2015-04-15) ===

- Numerous documentation including installation and tutorial updates
- Numerous improvements to translations
- Improves reliability of apphooks
- Improves reliabiliy of Advanced Settings on page when using apphooks
- Allow page deletion after template removal
- Improves upstream caching accuracy
- Improves CMSAttachMenu registration
- Improves handling of mistyped URLs
- Improves redirection as a result of changes to page slugs, etc.
- Improves performance of "watched models"
- Improves frontend performance relating to resizing the sideframe
- Corrects an issue where items might not be visible in structue mode menus
- Limits version of django-mptt used in CMS for 3.0.x
- Prevent accidental upgrades to Django 1.8, which is not yet supported


=== 3.0.12 (2015-03-06) ===

- Fixed a typo in JavaScript which prevents page tree from working


=== 3.0.11 (2015-03-05) ===

- Core support for multiple instances of the same apphook'ed application
- Fixed the template tag `render_model_add`
- Fixed an issue with reverting to Live
- Fixed a missing migration issue
- Fixed an issue when using the PageField widget
- Fixed an issue where duplicate page slugs is not prevented in some cases
- Fixed an issue where copying a page didn't copy its extensions
- Fixed an issue where translations where broken when operating on a page
- Fixed an edge-case SQLite issue under Django 1.7
- Fixed an issue with confirmation dialog
- Fixed an issue with deprecated 'mimetype'
- Fixed an issue where `cms check`
- Documentation updates


=== 3.0.10 (2015-02-14) ===

- Improved Py3 compatibility
- Improved the behavior when changing the operator's language
- Numerous documentation updates
- Revert a change that caused an issue with saving plugins in some browsers
- Fix an issue where urls were not refreshed when a page slug changes
- Fix an issue with FR translations
- Fixed an issue preventing the correct rendering of custom contextual menu items for plugins
- Fixed an issue relating to recovering deleted pages
- Fixed an issue that caused the uncached placeholder tag to display cached content
- Fixed an issue where extra slashed would appear in apphooked URLs when APPEND_SLASH=False
- Fixed issues relating to the logout function


==== 3.0.9 (2015-01-11) ===

- Revert a change that caused a regression in toolbar login
- Fix an error in a translated phrase
- Fix error when moving items in the page tree


==== 3.0.8 (2015-01-11) ===

- Add require_parent option to CMS_PLACEHOLDER_CONF
- Fix django-mptt version depenency to be PEP440 compatible
- Fix some Django 1.4 compatibility issues
- Add toolbar sanity check
- Fix behavior with CMSPluginBase.get_render_template()
- Fix issue on django >= 1.6 with page form fields.
- Resolve jQuery namespace issues in admin page tree and changeform
- Fix issues for PageField in Firefox/Safari
- Fix some Python 3.4 compatibility issue when using proxy modles
- Fix corner case in plugin copy
- Documentation fixes
- Minor code cleanups


==== 3.0.7 (2014-11-27) ===

- Complete Django 1.7 support
- Numerous updates to the documentation
- Numerous updates to the tutorial
- Updates to better support South 1.0
- Adds some new, user-facing documentation
- Fixes an issue with placeholderadmin permissions
- Numerous fixes for minor issues with the frontend UI
- Fixes issue where the CMS would not reload pages properly if the URL contained a # symbol
- Fixes an issue relating to 'limit_choices_to' in forms.MultiValueFields
- Fixes PageField to work in Django 1.7 environments
- Updates to community and project governance documentation
- Added list of retired core developers
- Added branch policy documentaion


==== 3.0.6 (2014-10-07) ===

- Experimental full Django 1.7 migrations support
- Add CMSPlugin.get_render_model to get the plugin model at render time
- Add simplified API to handle toolbar for page extensions
- Extended custom user model support
- Added option to publish all the pages in a language / site in publisher_publish command
- Fixed a few frontend glitches
- Fixed menu when hide untranslated is set to False
- Fix sitemap ordering
- Fix plugin table name generation fixes


==== 3.0.5 (2014-08-20) ===

- Fixes 2 regressions introduced in 3.0.4
- apphook and plugins can now be registered via decorator


==== 3.0.4 (2014-08-16) ===

- Removed file cms/utils/compat/type_checks.py, use django.utils.six module instead
- Removed file cms/utils/compat/string_io.py, use django.utils.six module instead
- Removed file cms/utils/compat/input.py, use django.utils.six module instead
- Use PY3 from django.utils.six instead of PY2 from cms.utils.compat to check Python version
- Staticplaceholders have not their own permissions
- Apphooks support now nested namespaces
- Apphooks can now exclude module for page permission checking
- fixed the permissions for plugins on apphook pages
- Allow the use of custom admin sites that do not reside under the 'admin' namespace
- Added django 1.7 migrations
- updated docs
- slots for placeholders can now be 255 characters long
- Plugin pool initialises incorrectly if database is down during first request
- some refactoring and simplifications


==== 3.0.3 (2014-07-07) ===

- Added an alias plugin for referencing plugins and placeholders
- Added an api to change the context menus of plugins and placeholders from plugins
- Apphooks respect the page permissions
- Decorator for views with page permissions
- #3266 - api.create_page respects site
- Fixed how permissions are checked for static placeholder.
- Reduced queries on placeholder.clear by 60%
- auto-detect django-suit instead of using explicit setting
- Added the ability to mark (Sub)Menu's 'active'.
- fallback language fixes for pages
- Implemented transaction.atomic in django 1.4/1.5 way
- Added a automatic dynamic template directory for page templates


==== 3.0.2 (2014-05-21) ===

- Add 'as' form to render_placeholder templatetag to save the result in context
- Added changeable strings for "?edit", "?edit_off" and "?build" urls
- utils.page_resolver was optimized. get_page_from_path() api changed


==== 3.0.1 (2014-04-30) ===

- Renamed NamespaceAllreadyRegistered to NamespaceAlreadyRegistered in menus/exceptions.py
- Frontend editor UI fixes
- Fix in cms fix-mptt command


==== 3.0.0 (2014-04-08) ===

- Plugins are only editable in frontend
- PluginEditor has been removed in backend
- New frontend editing
- New Toolbar
- Plugin API for creating new plugins and moving has changed
- render_to_response replaced with TemplateResponse in cms.views
- CMS_SEO_FIELDS removed and seo fields better integrated
- meta_keywords field removed as not relevant anymore
- CMS_MENU_TITLE_OVERWRITE default changed to True
- Toolbar has language switcher built in
- User settings module added for saving the language of the user so when he switches languages the toolbar/interface
  keeps the language.
- language_chooser templatetag now only displays public languages, even when you are logged in as staff.
- undo and redo functionality added in toolbar if django-reversion is installed.
- page admin split in 3 different for basic, advanced and permissions
- New show_editable_page_title templatetag to edit page title from the frontend
- Removed PLACEHOLDER_FRONTEND_EDITING setting
- Removed CMS_URL_OVERWRITE setting. Always enabled.
- Removed CMS_MENU_TITLE_OVERWRITE settings. Always enabled.
- Removed CMS_REDIRECTS. Always enabled.
- Removed CMS_SOFTROOT. Always enabled.
- Removed CMS_SHOW_START_DATE. Always enabled.
- Removed CMS_SHOW_END_DATE. Always enabled.
- Added (optional) language fallback for placeholders.
- moved apphooks from title to page model so we need to add them only once.
- request.current_app has been removed.
- added a namespace field, reverse_id is not used anymore for apphook namespaces.
- PlaceholderAdmin is deprecated and available as mixin class renamed to PlaceholderAdminMixin.
- PlaceholderAdmin does not have LanguageTabs anymore. It only has a PluginAPI now.
- PageAdmin uses the same Plugin API as PlaceholderAdmin
- Toolbar API for your own apps added
- twitter plugin removed
- file plugin removed
- flash plugin removed
- googlemap plugin removed
- inherit plugin removed
- picture plugin removed
- teaser plugin removed
- video plugin removed
- link plugin removed
- snippet plugin removed
- Object level permission support for Placeholder
- Configuration for plugin custom modules and labels in the toolbar UI
- Added copy-lang subcommand to copy content between languages
- Added static_placeholder templatetag
- Moved render_placeholder from placeholder_tags to cms_tags
- django 1.6 support added
- Frontedit editor for Django models
- Extending the page & title model API
- Placeholders can be configured to have plugins automatically added.
- Publishing is now language independent and the tree-view has been updated to reflect this
- Removed the plugin DB-name magic and added a compatibility layer
- urls_need_reloading signal added when an apphook change is detected.
- CMS_PAGE_CACHE, CMS_PLACEHOLDER_CACHE and CMS_PLUGIN_CACHE settings and functionality added. Default is True
- Detect admin object creation and changes via toolbar and redirect to them.
- Added support for custom user models
- Added PageTypes
- Added CMS_MAX_PAGE_HISTORY_REVERSIONS and changed default of CMS_MAX_PAGE_PUBLISH_REVERSIONS
- Added option to {% static_placeholder %} to render only on the current site.


==== 2.4.2 (2013-05-29)===

- Apphook edit mode bugfix
- Added option to render_placeholder tag to set language
- Huge permission cache invalidation speed up
- Doc improvements
- css cleanup in PlaceholderAdmin
- Log change of page status done via AJAX
- Use --noinput convention for delete_orphaned_plugins command
- added Testing docs
- fixed more issues with only one language
- locales updated


==== 2.4.1 (2013-04-22)===

- USE_I18N=False fixed
- some frontend css stuff fixed
- check_copy_relations fixed for abstract classes
- non public frontend languages fixed


==== 2.4.0 (2013-04-17)===

Please see Install/2.4 release notes *before* attempting to upgrade to version 2.4.

- Compatibility with Django 1.4 and 1.5 (1.3 support dropped)
- Support for Python 2.5 dropped
- CMS_MAX_PAGE_PUBLISH_REVERSIONS has been added
- Reversion integration has changed to limit DB size
- CMS_LANGUAGE setting has changed
- CMS_HIDE_UNTRANSLATED setting removed
- CMS_LANGUAGE_FALLBACK setting removed
- CMS_LANGUAGE_CONF setting removed
- CMS_SITE_LANGUAGES setting removed
- CMS_FRONTEND_LANGUAGES setting removed
- MultilingualMiddleware has been removed
- CMS_FLAT_URLS has been removed
- CMS_MODERATOR has been removed and replaced with simple publisher.
- PlaceholderAdmin has now language tabs and has support for django-hvad
- Added `cms.middleware.language.LanguageCookieMiddleware`
- Added CMS_RAW_ID_USERS


==== 2.3.4 (2012-11-09) ====

- Fixed WymEditor
- Fixed Norwegian translations
- Fixed a bug that could lead to slug clashes
- Fixed page change form (jQuery and permissions)
- Fixed placeholder field permission checks


==== 2.3.3 ====

 - fixed an incompatibility with Python 2.5


==== 2.3.2 ====

- MIGRATION: 0036_auto__add_field_cmsplugin_changed_date.py - new field changed_date on CMSPlugin
- CMS_FRONTEND_LANGUAGES limits django languages as well during language selection
- Wymeditor updated to 1.0.4a
- icon_url escape fixed
- Ukranian translation added
- Fixed wrong language prefix handling for form actions and admin preview
- Admin icons in django 1.4 fixed
- Added requirements.txt for pip and testing in test_requirements
- Google map plugin with height and width properties. Migrations will set default values on not-null fields.
- Docs fixes
- Code cleanup
- Switched html5lib to HTML serializer
- Removed handling of iterables in plugin_pool.register_plugin
- Performance and reduced queries
- Link has target support
- Made the PageAttribute templatetag an 'asTag'
- JQuery namespace fixes in admin


==== 2.3.1 ====

- pinned version of django-mptt to 0.5.1 or 0.5.2


==== 2.3.0 ====

- Compatibility with Django 1.3.1 and 1.4 (1.2 support dropped)
- Lazy admin page tree loading
- Toolbar JS isolation
- Destructive plugin actions fixed (cancel button, moving plugins)
- Refactored tests
- Fixed or clause of placeholder tag
- Fixed double escaping of icon sources for inline plugins
- Fixed order of PageSelectWidget
- Fixed invalid HTML generated by file plugin
- Fixed migration order of plugins
- Fixed internationalized strings in JS not being escaped
- django-reversion dependency upgraded to 1.6
- django-sekizai dependency upgraded to 0.6.1 or higher
- django-mptt dependency upgraded to 0.5.1 or higher


==== 2.2.0 (2011-09-10) ====

- Replaced the old plugin media framework with django-sekizai. (This changed some plugin templates which might cause problems with your CSS styling).
- Made django-mptt a proper dependency
- Removed support for django-dbgettext
- Google Maps Plugin now defaults to use HTTPS.
- Google Maps Plugin now uses the version 3 of their API, no longer requiring an API Key.


==== 2.1.4 (2011-08-24) ====

- Fixed a XSS issue in Text Plugins


==== 2.1.3 (2011-02-22) ====

- Fixed a serious security issue in PlaceholderAdmin
- Fixed bug with submenus showing pages that are not 'in_navigation' (#716, thanks to Iacopo Spalletti for the patch)
- Fixed PlaceholderField not respecting limits in CMS_PLACEHOLDER_CONF (thanks to Ben Hockey for reporting this)
- Fixed the double-monkeypatch check for url reversing (thanks to Benjamin Wohlwend for the patch)


==== 2.1.2 (2011-02-16) ====

- Fixed issues with the CSRF fix from 2.1.1.
- Updated translation files from transifex.


==== 2.1.1 (2011-02-09) ====

- Fixed CMS AJAX requests not being CSRF protected, thus not working in Django 1.2.5
- Fixed toolbar CSS issues in Chrome/Firefox


==== 2.1.0 (2011-01-26) ====

- language namespaces for apphooks (reverse("de:myview"), reverse("en:myview"))
- video plugin switch to http://github.com/FlashJunior/OSFlashVideoPlayer
- frontediting added (cms.middlware.toolbar.ToolbarMiddleware)
- testsuite works now under sqlite and postgres
- orphaned text embed plugins get now deleted if not referenced in the text anymore
- placeholder templatetag: "theme" attribute removed in favor of "width" (backward incompatible change if theme was used)
- menu is its own app now
- menu modifiers (you can register menu modifiers that can change menu nodes or rearrange them)
- menus are now class based.
- apphooks are now class based and can bring multiple menus and urls.py with them.
- menus and apphooks are auto-discovered now
- example templates look a lot better now.
- languages are not a dropdown anymore but fancy tabs
- placeholderend templatetag added: {% placeholder "content" %}There is no content here{% endplaceholder %}
- plugins can now be used in other apps :) see cms/docs/placeholders.txt
- plugins can now be grouped
- a lot of bugfixes
- the cms now depends on the cms.middleware.media.PlaceholderMediaMiddleware middleware
- templatetags refactored: see cms/docs/templatetags.txt for new signatures.
- placeholder has new option: or and a endpalceholder templatetag


==== 2.0.2 (2009-12-14) ====

- testsuite working again
- changelog file added

==== 2.0.1 (2009-12-13) ====

- mostly bugfixes (18 tickets closed)
- docs updated
- permissions now working in multisite environment
- home is now graphically designated in tree-view<|MERGE_RESOLUTION|>--- conflicted
+++ resolved
@@ -38,22 +38,13 @@
   configured in the placeholder.
 * Removed internal ``ExtraMenuItems`` tag.
 * Removed internal ``PluginChildClasses`` tag.
-<<<<<<< HEAD
-* Modified RenderPlugin tag to no longer render the ``content.html`` template
-  and instead just return the results.
-* ``Toolbar()`` main class now has a ``get_cached_template`` method that's
-  used to reuse loaded templates per request. It works like Django's cached
-  template loader but on a request basis.
-* Use a method to get CMSApp.urls, to allow passing a page object to it.
-* Fixed a bug when it was possible to drag plugin into clipboard
-* Fixed a bug where clearing clipboard was closing any open modal
-=======
 * Modified RenderPlugin tag; no longer renders the ``content.html`` template
   and instead just returns the results.
 * Added a ``get_cached_template`` method to the ``Toolbar()`` main class to reuse loaded templates per request. It
   works like Django's cached template loader, but on a request basis.
 * Added a new method ``get_urls()`` on the appbase class to get CMSApp.urls, to allow passing a page object to it.
->>>>>>> 8ac4ade1
+* Fixed a bug when it was possible to drag plugin into clipboard
+* Fixed a bug where clearing clipboard was closing any open modal
 
 
 === 3.2.6 (unreleased) ===
