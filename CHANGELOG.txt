--- conflicted
+++ resolved
@@ -56,10 +56,6 @@
 
 - Replaced the old plugin media framework with django-sekizai. (This changed some plugin templates which might cause problems with your CSS styling).
 - Made django-mptt a proper dependency
-<<<<<<< HEAD
-- Removed support for django-dbgettext
-=======
 - Removed support for django-dbgettext
 - Google Maps Plugin now defaults to use HTTPS.
-- Google Maps Plugin now uses the version 3 of their API, no longer requiring an API Key.
->>>>>>> 08a4f140
+- Google Maps Plugin now uses the version 3 of their API, no longer requiring an API Key.