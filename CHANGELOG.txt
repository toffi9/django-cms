=== 3.2.1 (2016-01-29) ===

- Add support for Django 1.9 (with some deprecation warnings).
- Add support for django-reversion 1.10+ (required by Django 1.9+).
- Add placeholder name to the edit tooltip.
- Add attr['is_page']=True to CMS Page navigation nodes.
- Add Django and Python versions to debug bar info tooltip
- Fix an issue with refreshing the UI when switching CMS language.
- Fix an issue with sideframe urls not being remembered after reload.
- Fix breadcrumb in page revision list.
- Fix clash with Foundation that caused "Add plugin" button to be unusable.
- Fix a tree corruption when pasting a nested plugin under another plugin.
- Fix message with CMS version not showing up on hover in debug mode.
- Fix messages not being positioned correctly in debug mode.
- Fix an issue where plugin parent restrictions where not respected when pasting a plugin.
- Fix an issue where "Copy all" menu item could've been clicked on empty placeholder.
- Fix a bug where page tree styles didn't load from STATIC_URL that pointed to a different host.
- Fix an issue where the side-frame wouldn't refresh under some circumstances.
- Honor CMS_RAW_ID_USERS in GlobalPagePermissionAdmin.


=== 3.2.0 (2015-11-24) ===

- Added new wizard to improve content creation
- Added Aldryn Apphook Reload https://github.com/aldryn/aldryn-apphook-reload/ into core
- Added database migration creating ``UrlconfRevision`` for apphook reload.
- Added tooltips for certain user interaction elements
- Added full touch support and optimisations for mobile devices
- Added gulp.js for linting, compressing and bundling
- Added YuiDocs for Javascript documentation
- Added ``CMS_TOOLBAR_SIMPLE_STRUCTURE_MODE`` to switch back to the old board rendering,
  this will be deprecated in 3.3.0
- Added ``request.toolbars.placeholder_list`` this will replace
  ``request.toolbars.placeholders`` in 3.3.0
- Added new installation screen with optimisation alongside the new content creation wizard
- Added ``.editorconfig`` to the django-cms project
- Added HTML rendering capabilities for the modal
- Added browser history to the sideframe
- Improved design for better touch support
- Improved design for better accessibility support such as contrast ratio
- Improved design to reflect latest responsive design standards such as the toolbar
  menu which collapses to "More"
- Improved UI for scrolling, saving and navigating through content
  creation and editing such as ``CTRL + Enter`` for saving
- Improved overall speed loading times and interaction response
- Improved drag & drop experience
- Improved structure board hierarchy to be displayed as tree elements instead of nested boxes
- Improved clipboard to be integrated within the toolbar and structure board (copy & paste)
- Improved modal UI and added significant speed improvements
- Improved sideframe UI and reduced functionality
- Improved messaging system within ``cms.messages.js``
- Improved pagetree design and UI (soft-redesign) refactoring will follow in 3.3
- Improved parent plugin restricts on frontend
- Improved frontend code to comply with aldryn-boilerplate-bootstrap3
- Improved folder structure for frontend related components such as JavaScript and SASS
- Improved color and value variable declarations for Styles
- Improved key mapping for actions such as saving, closing and switching across browsers
- Switched from tabs to 4 spaces everywhere
- Switched from ruby sass/compass to libsass/autoprefixer
- Switched from sprite images to auto generated webfonts via gulp
- Moved widgets.py javascript to ``static/cms/js/widgets``
- Fixed an issue in which placeholder template tags ignored the ``lang`` parameter
- Renamed cms_app, cms_menu, cms_toolbar to plural versions eg. ``cms_apps.py``
  ``cms_menus.py``, ``cms_toolbars.py`` with backwards compatibility
- Removed all id attributes on html elements in favour of classes
- Removed 'develop.py' to replace with 'manage.py' (devs)
- Removed Alias plugin from list of plugins (Create Alias still an option)
- Added support for 3rd party admin themes
- Update the toolbar tutorial
- Update the 3rd party integration tutorial
- Fixed an issue where dialogs can't be closed when activating prevent checkbox
- Fixed edit and edit_off constants not being honoured in frontend code
- Deprecate CMSPlugin.disable_child_plugin in favour of disable_child_plugins
- Fixed an issue where ``allow_children`` and ``disable_child_plugins`` didn't work on dragitems


=== 3.1.4 (2015-11-24) ===

- Fixed a problem in ``0010_migrate_use_structure.py`` that broke some migration paths to Django 1.8
- Fixed ``fix_tree`` command
- Removed some warnings for Django 1.9
- Fixed issue causing plugins to move when using scroll bar of plugin menu in Firefox & IE
- Fixed JavaScript error when using ``PageSelectWidget``
- Fixed whitespace markup issues in draft mode
- Added plugin migrations layout detection in tests
- Fixed some treebeard corruption issues


=== 3.1.3 (2015-09-01) ===

- Add missing migration
- Exclude PageUser manager from migrations
- Fix check for template instance in Django 1.8.x
- Fix error in PageField for Django 1.8
- Fix some Page tree bugs
- Declare Django 1.6.9 dependency in setup.py
- Make sure cache version returned is an int
- Fix issue preventing migrations to run on a new database (django 1.8)
- Fix get User model in 0010 migration
- Fix support for unpublished language pages
- Add documentation for plugins datamigration
- Fix getting request in _show_placeholder_for_page on Django 1.8
- Fix template inheritance order
- Fix xframe options inheritance order
- Fix placeholder inheritance order
- Fix language chooser template
- Relax html5lib versions
- Fix redirect when deleting a page
- Correct South migration error
- Correct validation on numeric fields in modal popups
- Exclude scssc from manifest
- Remove unpublished pages from menu
- Remove page from menu items for performance reason
- Fix reachability of pages with expired ancestors
- Don't try to modify an immutable QueryDict
- Only attempt to delete cache keys if there are some to be deleted
- Update documentation section
- Fix language chooser template
- Cast to int cache version
- Fix extensions copy when using duplicate page/create page type


=== 3.1.2 (2015-07-02) ===

- Fix placeholder cache invalidation under some circumstances
- Update translations


=== 3.1.1 (2015-06-27) ===

- Add Django 1.8 support
- Tutorial updates and improvements
- Fix issue with causes menu classes to be duplicated in advanced settings
- Fix issue with breadcrumbs not showing
- Fix issues with show_menu templatetags
- Minor documentation fixes
- Revert whitespace cleanup on flash player to fix it
- Correctly restore previous status of dragbars
- Add copy_site command
- Fix an issue related to "Empty all" Placeholder feature
- Fix plugin sorting in py3
- Fix language-related issues when retrieving page URL
- Add setting to disable toolbar for anonymous users
- Fix search results number and items alignment in page changelist
- Preserve information regarding the current view when applying the CMS decorator
- Fix errors with toolbar population
- Fix error with watch_models type
- Fix error with plugin breadcrumbs order
- Change the label "Save and close" to "Save as draft"
- Fix X-Frame-Options on top-level pages
- Fix order of which application urls are injected into urlpatterns
- Fix delete non existing page language
- Fix language fallback for nested plugins
- Fix render_model template tag doesn't show correct change list
- Fix Scanning for placeholders fails on include tags with a variable as an argument
- Fix handling of plugin position attribute
- Fix for some structureboard issues
- Add setting to hide toolbar when a URL is not handled by django CMS
- Add editorconfig configuration
- Make shift tab work correctly in submenu
- Fix get_language_from_request if POST and GET exists
- Fix an error in placeholder cache
- Fix language chooser template


=== 3.1.0 (2015-04-20) ===

- Remove django-mptt in favor of django-treebeard
- Remove compatibility with Django 1.4 / 1.5
- General code cleanup
- Simplify loading of view restrictions in the menu
- South is not marked as optional; to use south on Django 1.6 install django-cms[south]
- Add system_plugin attribute to CMSPluginBase that allow the plugin to override any configured restriction
- Change placeholder language fallback default to True
- Remove plugin table naming compatibility layer
- Remove deprecated cms.context_processors.media context processor
- Add templatetag render_plugin_block
- Add templatetag render_model_add_block
- Add "Structure mode" permission


=== 3.0.16 (2015-11-24) ===

- Fixed JavaScript error when using ``PageSelectWidget``
- Fixed whitespace markup issues in draft mode
- Added plugin migrations layout detection in tests


=== 3.0.15 (2015-09-01) ===

- Relax html5lib versions
- Fix redirect when deleting a page
- Correct South migration error
- Correct validation on numeric fields in modal popups
- Exclude scssc from manifest
- Remove unpublished pages from menu
- Remove page from menu items for performance reason
- Fix reachability of pages with expired ancestors
- Don't try to modify an immutable QueryDict
- Only attempt to delete cache keys if there are some to be deleted
- Update documentation section
- Fix language chooser template
- Cast to int cache version
- Fix extensions copy when using duplicate page/create page type


=== 3.0.14 (2015-06-27) ===

- Fixed an issue where privileged users could be tricked into performing actions without their knowledge via a CSRF vulnerability
- Fixed an issue related to "Empty all" Placeholder feature
- Fix issue with causes menu classes to be duplicated in advanced settings
- Fix issue with breadcrumbs not showing
- Fix issues with show_menu templatetags
- Fix plugin sorting in py3
- Fix search results number and items alignment in page changelist
- Fix X-Frame-Options on top-level pages
- Preserve information regarding the current view when applying the CMS decorator
- Fix render_model template tag doesn't show correct change list
- Fix language fallback for nested plugins
- Fix order of which application urls are injected into urlpatterns
- Fix delete non existing page language
- Fix Scanning for placeholders fails on include tags with a variable as an argument
- Minor documentation fixes
- Pin South version to 1.0.2
- Pin Html5lib version to 0.999 until a current bug is fixed
- Fix language chooser template


=== 3.0.13 (2015-04-15) ===

- Numerous documentation including installation and tutorial updates
- Numerous improvements to translations
- Improves reliability of apphooks
- Improves reliabiliy of Advanced Settings on page when using apphooks
- Allow page deletion after template removal
- Improves upstream caching accuracy
- Improves CMSAttachMenu registration
- Improves handling of mistyped URLs
- Improves redirection as a result of changes to page slugs, etc.
- Improves performance of "watched models"
- Improves frontend performance relating to resizing the sideframe
- Corrects an issue where items might not be visible in structue mode menus
- Limits version of django-mptt used in CMS for 3.0.x
- Prevent accidental upgrades to Django 1.8, which is not yet supported


=== 3.0.12 (2015-03-06) ===

- Fixed a typo in JavaScript which prevents page tree from working


=== 3.0.11 (2015-03-05) ===

- Core support for multiple instances of the same apphook'ed application
- Fixed the template tag `render_model_add`
- Fixed an issue with reverting to Live
- Fixed a missing migration issue
- Fixed an issue when using the PageField widget
- Fixed an issue where duplicate page slugs is not prevented in some cases
- Fixed an issue where copying a page didn't copy its extensions
- Fixed an issue where translations where broken when operating on a page
- Fixed an edge-case SQLite issue under Django 1.7
- Fixed an issue with confirmation dialog
- Fixed an issue with deprecated 'mimetype'
- Fixed an issue where `cms check`
- Documentation updates


=== 3.0.10 (2015-02-14) ===

- Improved Py3 compatibility
- Improved the behavior when changing the operator's language
- Numerous documentation updates
- Revert a change that caused an issue with saving plugins in some browsers
- Fix an issue where urls were not refreshed when a page slug changes
- Fix an issue with FR translations
- Fixed an issue preventing the correct rendering of custom contextual menu items for plugins
- Fixed an issue relating to recovering deleted pages
- Fixed an issue that caused the uncached placeholder tag to display cached content
- Fixed an issue where extra slashed would appear in apphooked URLs when APPEND_SLASH=False
- Fixed issues relating to the logout function


==== 3.0.9 (2015-01-11) ===

- Revert a change that caused a regression in toolbar login
- Fix an error in a translated phrase
- Fix error when moving items in the page tree


==== 3.0.8 (2015-01-11) ===

- Add require_parent option to CMS_PLACEHOLDER_CONF
- Fix django-mptt version depenency to be PEP440 compatible
- Fix some Django 1.4 compatibility issues
- Add toolbar sanity check
- Fix behavior with CMSPluginBase.get_render_template()
- Fix issue on django >= 1.6 with page form fields.
- Resolve jQuery namespace issues in admin page tree and changeform
- Fix issues for PageField in Firefox/Safari
- Fix some Python 3.4 compatibility issue when using proxy modles
- Fix corner case in plugin copy
- Documentation fixes
- Minor code cleanups


==== 3.0.7 (2014-11-27) ===

- Complete Django 1.7 support
- Numerous updates to the documentation
- Numerous updates to the tutorial
- Updates to better support South 1.0
- Adds some new, user-facing documentation
- Fixes an issue with placeholderadmin permissions
- Numerous fixes for minor issues with the frontend UI
- Fixes issue where the CMS would not reload pages properly if the URL contained a # symbol
- Fixes an issue relating to 'limit_choices_to' in forms.MultiValueFields
- Fixes PageField to work in Django 1.7 environments
- Updates to community and project governance documentation
- Added list of retired core developers
- Added branch policy documentaion


==== 3.0.6 (2014-10-07) ===

- Experimental full Django 1.7 migrations support
- Add CMSPlugin.get_render_model to get the plugin model at render time
- Add simplified API to handle toolbar for page extensions
- Extended custom user model support
- Added option to publish all the pages in a language / site in publisher_publish command
- Fixed a few frontend glitches
- Fixed menu when hide untranslated is set to False
- Fix sitemap ordering
- Fix plugin table name generation fixes


==== 3.0.5 (2014-08-20) ===

- Fixes 2 regressions introduced in 3.0.4
- apphook and plugins can now be registered via decorator


==== 3.0.4 (2014-08-16) ===

- Removed file cms/utils/compat/type_checks.py, use django.utils.six module instead
- Removed file cms/utils/compat/string_io.py, use django.utils.six module instead
- Removed file cms/utils/compat/input.py, use django.utils.six module instead
- Use PY3 from django.utils.six instead of PY2 from cms.utils.compat to check Python version
- Staticplaceholders have not their own permissions
- Apphooks support now nested namespaces
- Apphooks can now exclude module for page permission checking
- fixed the permissions for plugins on apphook pages
- Allow the use of custom admin sites that do not reside under the 'admin' namespace
- Added django 1.7 migrations
- updated docs
- slots for placeholders can now be 255 characters long
- Plugin pool initialises incorrectly if database is down during first request
- some refactoring and simplifications


==== 3.0.3 (2014-07-07) ===

- Added an alias plugin for referencing plugins and placeholders
- Added an api to change the context menus of plugins and placeholders from plugins
- Apphooks respect the page permissions
- Decorator for views with page permissions
- #3266 - api.create_page respects site
- Fixed how permissions are checked for static placeholder.
- Reduced queries on placeholder.clear by 60%
- auto-detect django-suit instead of using explicit setting
- Added the ability to mark (Sub)Menu's 'active'.
- fallback language fixes for pages
- Implemented transaction.atomic in django 1.4/1.5 way
- Added a automatic dynamic template directory for page templates


==== 3.0.2 (2014-05-21) ===

- Add 'as' form to render_placeholder templatetag to save the result in context
- Added changeable strings for "?edit", "?edit_off" and "?build" urls
- utils.page_resolver was optimized. get_page_from_path() api changed


==== 3.0.1 (2014-04-30) ===

- Renamed NamespaceAllreadyRegistered to NamespaceAlreadyRegistered in menus/exceptions.py
- Frontend editor UI fixes
- Fix in cms fix-mptt command


==== 3.0.0 (2014-04-08) ===

- Plugins are only editable in frontend
- PluginEditor has been removed in backend
- New frontend editing
- New Toolbar
- Plugin API for creating new plugins and moving has changed
- render_to_response replaced with TemplateResponse in cms.views
- CMS_SEO_FIELDS removed and seo fields better integrated
- meta_keywords field removed as not relevant anymore
- CMS_MENU_TITLE_OVERWRITE default changed to True
- Toolbar has language switcher built in
- User settings module added for saving the language of the user so when he switches languages the toolbar/interface
  keeps the language.
- language_chooser templatetag now only displays public languages, even when you are logged in as staff.
- undo and redo functionality added in toolbar if django-reversion is installed.
- page admin split in 3 different for basic, advanced and permissions
- New show_editable_page_title templatetag to edit page title from the frontend
- Removed PLACEHOLDER_FRONTEND_EDITING setting
- Removed CMS_URL_OVERWRITE setting. Always enabled.
- Removed CMS_MENU_TITLE_OVERWRITE settings. Always enabled.
- Removed CMS_REDIRECTS. Always enabled.
- Removed CMS_SOFTROOT. Always enabled.
- Removed CMS_SHOW_START_DATE. Always enabled.
- Removed CMS_SHOW_END_DATE. Always enabled.
- Added (optional) language fallback for placeholders.
- moved apphooks from title to page model so we need to add them only once.
- request.current_app has been removed.
- added a namespace field, reverse_id is not used anymore for apphook namespaces.
- PlaceholderAdmin is deprecated and available as mixin class renamed to PlaceholderAdminMixin.
- PlaceholderAdmin does not have LanguageTabs anymore. It only has a PluginAPI now.
- PageAdmin uses the same Plugin API as PlaceholderAdmin
- Toolbar API for your own apps added
- twitter plugin removed
- file plugin removed
- flash plugin removed
- googlemap plugin removed
- inherit plugin removed
- picture plugin removed
- teaser plugin removed
- video plugin removed
- link plugin removed
- snippet plugin removed
- Object level permission support for Placeholder
- Configuration for plugin custom modules and labels in the toolbar UI
- Added copy-lang subcommand to copy content between languages
- Added static_placeholder templatetag
- Moved render_placeholder from placeholder_tags to cms_tags
- django 1.6 support added
- Frontedit editor for Django models
- Extending the page & title model API
- Placeholders can be configured to have plugins automatically added.
- Publishing is now language independent and the tree-view has been updated to reflect this
- Removed the plugin DB-name magic and added a compatibility layer
- urls_need_reloading signal added when an apphook change is detected.
- CMS_PAGE_CACHE, CMS_PLACEHOLDER_CACHE and CMS_PLUGIN_CACHE settings and functionality added. Default is True
- Detect admin object creation and changes via toolbar and redirect to them.
- Added support for custom user models
- Added PageTypes
- Added CMS_MAX_PAGE_HISTORY_REVERSIONS and changed default of CMS_MAX_PAGE_PUBLISH_REVERSIONS
- Added option to {% static_placeholder %} to render only on the current site.


==== 2.4.2 (2013-05-29)===

- Apphook edit mode bugfix
- Added option to render_placeholder tag to set language
- Huge permission cache invalidation speed up
- Doc improvements
- css cleanup in PlaceholderAdmin
- Log change of page status done via AJAX
- Use --noinput convention for delete_orphaned_plugins command
- added Testing docs
- fixed more issues with only one language
- locales updated


==== 2.4.1 (2013-04-22)===

- USE_I18N=False fixed
- some frontend css stuff fixed
- check_copy_relations fixed for abstract classes
- non public frontend languages fixed


==== 2.4.0 (2013-04-17)===

Please see Install/2.4 release notes *before* attempting to upgrade to version 2.4.

- Compatibility with Django 1.4 and 1.5 (1.3 support dropped)
- Support for Python 2.5 dropped
- CMS_MAX_PAGE_PUBLISH_REVERSIONS has been added
- Reversion integration has changed to limit DB size
- CMS_LANGUAGE setting has changed
- CMS_HIDE_UNTRANSLATED setting removed
- CMS_LANGUAGE_FALLBACK setting removed
- CMS_LANGUAGE_CONF setting removed
- CMS_SITE_LANGUAGES setting removed
- CMS_FRONTEND_LANGUAGES setting removed
- MultilingualMiddleware has been removed
- CMS_FLAT_URLS has been removed
- CMS_MODERATOR has been removed and replaced with simple publisher.
- PlaceholderAdmin has now language tabs and has support for django-hvad
- Added `cms.middleware.language.LanguageCookieMiddleware`
- Added CMS_RAW_ID_USERS


==== 2.3.4 (2012-11-09) ====

- Fixed WymEditor
- Fixed Norwegian translations
- Fixed a bug that could lead to slug clashes
- Fixed page change form (jQuery and permissions)
- Fixed placeholder field permission checks


==== 2.3.3 ====

 - fixed an incompatibility with Python 2.5


==== 2.3.2 ====

- MIGRATION: 0036_auto__add_field_cmsplugin_changed_date.py - new field changed_date on CMSPlugin
- CMS_FRONTEND_LANGUAGES limits django languages as well during language selection
- Wymeditor updated to 1.0.4a
- icon_url escape fixed
- Ukranian translation added
- Fixed wrong language prefix handling for form actions and admin preview
- Admin icons in django 1.4 fixed
- Added requirements.txt for pip and testing in test_requirements
- Google map plugin with height and width properties. Migrations will set default values on not-null fields.
- Docs fixes
- Code cleanup
- Switched html5lib to HTML serializer
- Removed handling of iterables in plugin_pool.register_plugin
- Performance and reduced queries
- Link has target support
- Made the PageAttribute templatetag an 'asTag'
- JQuery namespace fixes in admin


==== 2.3.1 ====

- pinned version of django-mptt to 0.5.1 or 0.5.2


==== 2.3.0 ====

- Compatibility with Django 1.3.1 and 1.4 (1.2 support dropped)
- Lazy admin page tree loading
- Toolbar JS isolation
- Destructive plugin actions fixed (cancel button, moving plugins)
- Refactored tests
- Fixed or clause of placeholder tag
- Fixed double escaping of icon sources for inline plugins
- Fixed order of PageSelectWidget
- Fixed invalid HTML generated by file plugin
- Fixed migration order of plugins
- Fixed internationalized strings in JS not being escaped
- django-reversion dependency upgraded to 1.6
- django-sekizai dependency upgraded to 0.6.1 or higher
- django-mptt dependency upgraded to 0.5.1 or higher


==== 2.2.0 (2011-09-10) ====

- Replaced the old plugin media framework with django-sekizai. (This changed some plugin templates which might cause problems with your CSS styling).
- Made django-mptt a proper dependency
- Removed support for django-dbgettext
- Google Maps Plugin now defaults to use HTTPS.
- Google Maps Plugin now uses the version 3 of their API, no longer requiring an API Key.


==== 2.1.4 (2011-08-24) ====

- Fixed a XSS issue in Text Plugins


==== 2.1.3 (2011-02-22) ====

- Fixed a serious security issue in PlaceholderAdmin
- Fixed bug with submenus showing pages that are not 'in_navigation' (#716, thanks to Iacopo Spalletti for the patch)
- Fixed PlaceholderField not respecting limits in CMS_PLACEHOLDER_CONF (thanks to Ben Hockey for reporting this)
- Fixed the double-monkeypatch check for url reversing (thanks to Benjamin Wohlwend for the patch)


==== 2.1.2 (2011-02-16) ====

- Fixed issues with the CSRF fix from 2.1.1.
- Updated translation files from transifex.


==== 2.1.1 (2011-02-09) ====

- Fixed CMS AJAX requests not being CSRF protected, thus not working in Django 1.2.5
- Fixed toolbar CSS issues in Chrome/Firefox


==== 2.1.0 (2011-01-26) ====

- language namespaces for apphooks (reverse("de:myview"), reverse("en:myview"))
- video plugin switch to http://github.com/FlashJunior/OSFlashVideoPlayer
- frontediting added (cms.middlware.toolbar.ToolbarMiddleware)
- testsuite works now under sqlite and postgres
- orphaned text embed plugins get now deleted if not referenced in the text anymore
- placeholder templatetag: "theme" attribute removed in favor of "width" (backward incompatible change if theme was used)
- menu is its own app now
- menu modifiers (you can register menu modifiers that can change menu nodes or rearrange them)
- menus are now class based.
- apphooks are now class based and can bring multiple menus and urls.py with them.
- menus and apphooks are auto-discovered now
- example templates look a lot better now.
- languages are not a dropdown anymore but fancy tabs
- placeholderend templatetag added: {% placeholder "content" %}There is no content here{% endplaceholder %}
- plugins can now be used in other apps :) see cms/docs/placeholders.txt
- plugins can now be grouped
- a lot of bugfixes
- the cms now depends on the cms.middleware.media.PlaceholderMediaMiddleware middleware
- templatetags refactored: see cms/docs/templatetags.txt for new signatures.
- placeholder has new option: or and a endpalceholder templatetag


==== 2.0.2 (2009-12-14) ====

- testsuite working again
- changelog file added

==== 2.0.1 (2009-12-13) ====

<<<<<<< HEAD
- mostly bugfixes (18 tickets closed)
- docs updated
- permissions now working in multisite environment
- home is now graphically designated in tree-view

==== 2.0.0 (2009-11-12) ====
=======
=== 3.1.5 (2016-01-29) ===

- Fixed a tree corruption when pasting a nested plugin under another plugin.
- Improve CMSPluginBase.render documentation
- Fix CMSEditableObject context generation which generates to errors with django-classy-tags 0.7.1
- Fix error in toolbar when LocaleMiddleware is not used
- Move templates validation in app.ready
- Fix ExtensionToolbar when language is removed but titles still exists
- Fix pages menu missing on fresh install 3.1
- Fix incorrect language on placeholder text for redirect field
- Fix PageSelectWidget JS syntax
- Fix redirect when disabling toolbar
- Fix CMS_TOOLBAR_HIDE causes 'WSGIRequest' object has no attribute 'toolbar'
>>>>>>> ac64b766
<|MERGE_RESOLUTION|>--- conflicted
+++ resolved
@@ -72,6 +72,21 @@
 - Fixed edit and edit_off constants not being honoured in frontend code
 - Deprecate CMSPlugin.disable_child_plugin in favour of disable_child_plugins
 - Fixed an issue where ``allow_children`` and ``disable_child_plugins`` didn't work on dragitems
+
+
+=== 3.1.5 (2016-01-29) ===
+
+- Fixed a tree corruption when pasting a nested plugin under another plugin.
+- Improve CMSPluginBase.render documentation
+- Fix CMSEditableObject context generation which generates to errors with django-classy-tags 0.7.1
+- Fix error in toolbar when LocaleMiddleware is not used
+- Move templates validation in app.ready
+- Fix ExtensionToolbar when language is removed but titles still exists
+- Fix pages menu missing on fresh install 3.1
+- Fix incorrect language on placeholder text for redirect field
+- Fix PageSelectWidget JS syntax
+- Fix redirect when disabling toolbar
+- Fix CMS_TOOLBAR_HIDE causes 'WSGIRequest' object has no attribute 'toolbar'
 
 
 === 3.1.4 (2015-11-24) ===
@@ -618,25 +633,7 @@
 
 ==== 2.0.1 (2009-12-13) ====
 
-<<<<<<< HEAD
 - mostly bugfixes (18 tickets closed)
 - docs updated
 - permissions now working in multisite environment
-- home is now graphically designated in tree-view
-
-==== 2.0.0 (2009-11-12) ====
-=======
-=== 3.1.5 (2016-01-29) ===
-
-- Fixed a tree corruption when pasting a nested plugin under another plugin.
-- Improve CMSPluginBase.render documentation
-- Fix CMSEditableObject context generation which generates to errors with django-classy-tags 0.7.1
-- Fix error in toolbar when LocaleMiddleware is not used
-- Move templates validation in app.ready
-- Fix ExtensionToolbar when language is removed but titles still exists
-- Fix pages menu missing on fresh install 3.1
-- Fix incorrect language on placeholder text for redirect field
-- Fix PageSelectWidget JS syntax
-- Fix redirect when disabling toolbar
-- Fix CMS_TOOLBAR_HIDE causes 'WSGIRequest' object has no attribute 'toolbar'
->>>>>>> ac64b766
+- home is now graphically designated in tree-view