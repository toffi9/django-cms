--- conflicted
+++ resolved
@@ -11,14 +11,10 @@
 * Fixed a bug where updates on other tab are not correctly propagated if the
   operation was to move a plugin in the top level of same placeholder
 * Fixed a bug where xframe options were processed by clickjacking middleware
-<<<<<<< HEAD
   when page was served from cache, rather then get this value from cache.
+* Fixed a bug where cached page permissions overrides global permissions.
 * Fixed a bug where descendant pages with a custom url would loose the overwritten
   url on save.
-=======
-  when page was served from cache, rather then get this value from cache
-* Fixed a bug where cached page permissions overrides global permissions
->>>>>>> 37d26836
 
 
 === 3.5.2 (2018-04-11) ===
