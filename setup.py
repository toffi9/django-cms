--- conflicted
+++ resolved
@@ -37,12 +37,8 @@
         'html5lib',
         'django-mptt>=0.5.1,<0.5.3',
         'django-sekizai>=0.7',
-<<<<<<< HEAD
-	'djangocms-admin-style',
-    'proxytypes'
-=======
-        'djangocms-admin-style'
->>>>>>> 11ec2ad8
+	    'djangocms-admin-style',
+        'proxytypes'
     ],
     tests_require=[
         'django-reversion==1.6.6',
